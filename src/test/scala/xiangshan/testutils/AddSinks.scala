--- conflicted
+++ resolved
@@ -31,10 +31,6 @@
       "perfCntCondMbpIWrong",
       "perfCntCondMbpRRight",
       "perfCntCondMbpRWrong",
-<<<<<<< HEAD
-      "perfCntLoopExit",
-      "Replay"//,
-=======
       "perfCntubtbRight",
       "perfCntubtbWrong",
       "perfCntbtbRight",
@@ -44,7 +40,7 @@
       "perfCntloopRight",
       "perfCntloopWrong",
       "perfCntLoopExit",
->>>>>>> 40ff18ef
+       "Replay"//,
       // "CntFetchFromICache",
       // "CntFetchFromLoopBuffer",
       // "CntExitLoop1",

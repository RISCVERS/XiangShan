#include "common.h"

#define RAMSIZE (128 * 1024 * 1024)
#define MAINARGS_START 0x1000

static uint64_t ram[RAMSIZE / sizeof(uint64_t)];
static long img_size = 0;
void* get_img_start() { return &ram[0]; }
long get_img_size() { return img_size; }

inline uint32_t tran(int ptenum, int pteidx) {
  return (((0x80000000+4*1024*1024*ptenum+4*1024*pteidx)&0xfffff000)>>2) | 0x1b;
}
/*
void addpageSv32() {
#define PAGESIZE (4 * 1024)  // 4KB = 2^12B
#define PTEVOLUME (PAGESIZE * 1024) // 4MB = 2^22B
#define PTENUM (RAMSIZE / PTEVOLUME) // 128MB / 4MB = 32
#define PDEADDR (0x88000000 - (PAGESIZE * (PTENUM + 1))) //0x88000000-0x1000*33 = 0x87fdf000
#define PTEADDR(i) (PDEADDR + 0x1000*(i+1))
  uint32_t pde[1024];
  uint32_t pte[PTENUM][1024];
  
  for(int addr = 0; addr < PTENUM ;addr++) {
    pde[addr + (0x80000000/PTEVOLUME)] = ((PTEADDR(addr)&0xfffff000)>>2) | 0x1b ;
  }

  for(int outidx = 0; outidx < PTENUM; outidx++ ) {
    for(int inidx = 0; inidx < 1024; inidx++ ) {
      pte[outidx][inidx] = tran(outidx, inidx);
    }
  }
  
  memcpy((char *)ram+(RAMSIZE-PAGESIZE*(PTENUM+1)), pde, PAGESIZE);
  memcpy((char *)ram+(RAMSIZE-PAGESIZE*PTENUM), pte, PAGESIZE*PTENUM);
}
*/

void addpageSv39() {
//three layers
//addr range: 0x0000000080000000 - 0x0000000088000000 for 128MB from 2GB - 2GB128MB
//the first layer: one entry for 1GB. (512GB in total by 512 entries). need the 2th entries
//the second layer: one entry for 2MB. (1GB in total by 512 entries). need the 0th-63rd entries
//the third layer: one entry for 4KB (2MB in total by 512 entries). need 64 with each one all  

#define PAGESIZE (4 * 1024)  // 4KB = 2^12B
#define ENTRYNUM (PAGESIZE / 8) //512 2^9
#define PTEVOLUME (PAGESIZE * ENTRYNUM) // 2MB
#define PTENUM (RAMSIZE / PTEVOLUME) // 128MB / 2MB = 64
#define PDDENUM 1
#define PDENUM 1
#define PDDEADDR (0x88000000 - (PAGESIZE * (PTENUM + 2))) //0x88000000 - 0x1000*66
#define PDEADDR (0x88000000 - (PAGESIZE * (PTENUM + 1))) //0x88000000 - 0x1000*65
#define PTEADDR(i) (0x88000000 - (PAGESIZE * PTENUM) + (PAGESIZE * i)) //0x88000000 - 0x100*64
#define PTEMMIONUM 128
#define PDEMMIONUM 1

  uint64_t pdde[ENTRYNUM];
  uint64_t pde[ENTRYNUM];
  uint64_t pte[PTENUM][ENTRYNUM];
  
  //special addr for mmio 0x40000000 - 0x4fffffff
  uint64_t pdemmio[ENTRYNUM];
  uint64_t ptemmio[PTEMMIONUM][ENTRYNUM];
  
  pdde[1] = (((PDDEADDR-PAGESIZE*1) & 0xfffff000) >> 2) | 0x1b;

  for(int i = 0; i < PTEMMIONUM; i++) {
    pdemmio[i] = (((PDDEADDR-PAGESIZE*(PTEMMIONUM+PDEMMIONUM-i)) & 0xfffff000) >> 2) | 0x1b;
  }
  
  for(int outidx = 0; outidx < PTEMMIONUM; outidx++) {
    for(int inidx = 0; inidx < ENTRYNUM; inidx++) {
      ptemmio[outidx][inidx] = (((0x40000000 + outidx*PTEVOLUME + inidx*PAGESIZE) & 0xfffff000) >> 2) | 0x1b;
    }
  }
  
  //0x800000000 - 0x87ffffff
  pdde[2] = ((PDEADDR & 0xfffff000) >> 2) | 0x1b;
  
  for(int i = 0; i < PTENUM ;i++) {
    pde[i] = ((PTEADDR(i)&0xfffff000)>>2) | 0x1b ;
  }

  for(int outidx = 0; outidx < PTENUM; outidx++ ) {
    for(int inidx = 0; inidx < ENTRYNUM; inidx++ ) {
      pte[outidx][inidx] = (((0x80000000 + outidx*PTEVOLUME + inidx*PAGESIZE) & 0xfffff000)>>2) | 0x1b;
    }
  }

  memcpy((char *)ram+(RAMSIZE-PAGESIZE*(PTENUM+PDDENUM+PDENUM+PDEMMIONUM+PTEMMIONUM)),ptemmio, PAGESIZE*PTEMMIONUM);
  memcpy((char *)ram+(RAMSIZE-PAGESIZE*(PTENUM+PDDENUM+PDENUM+PDEMMIONUM)), pdemmio, PAGESIZE*PDEMMIONUM);
  memcpy((char *)ram+(RAMSIZE-PAGESIZE*(PTENUM+PDDENUM+PDENUM)), pdde, PAGESIZE*PDDENUM);
  memcpy((char *)ram+(RAMSIZE-PAGESIZE*(PTENUM+PDENUM)), pde, PAGESIZE*PDENUM);
  memcpy((char *)ram+(RAMSIZE-PAGESIZE*PTENUM), pte, PAGESIZE*PTENUM);
}

void init_ram(const char *img, const char *mainargs) {
  assert(img != NULL);
  FILE *fp = fopen(img, "rb");
  if (fp == NULL) {
    printf("Can not open '%s'\n", img);
    assert(0);
  }

  printf("The image is %s\n", img);

  fseek(fp, 0, SEEK_END);
  img_size = ftell(fp);

  fseek(fp, 0, SEEK_SET);
  int ret = fread(ram, img_size, 1, fp);
  assert(ret == 1);
  fclose(fp);

<<<<<<< HEAD
  strcpy((char *)ram, mainargs);

  //new add
  addpageSv39();
  //new end
=======
  if (mainargs != NULL) {
    strcpy((char *)ram + MAINARGS_START, mainargs);
  }
>>>>>>> 4a489455
}

extern "C" void ram_helper(
    uint64_t rIdx, uint64_t *rdata, uint64_t wIdx, uint64_t wdata, uint64_t wmask, uint8_t wen) {
  *rdata = ram[rIdx];
  if (wen) { ram[wIdx] = (ram[wIdx] & ~wmask) | (wdata & wmask); }
}<|MERGE_RESOLUTION|>--- conflicted
+++ resolved
@@ -113,17 +113,12 @@
   assert(ret == 1);
   fclose(fp);
 
-<<<<<<< HEAD
-  strcpy((char *)ram, mainargs);
-
   //new add
   addpageSv39();
   //new end
-=======
   if (mainargs != NULL) {
     strcpy((char *)ram + MAINARGS_START, mainargs);
   }
->>>>>>> 4a489455
 }
 
 extern "C" void ram_helper(

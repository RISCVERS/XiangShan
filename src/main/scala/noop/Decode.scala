package noop

import chisel3._
import chisel3.util._

trait HasInstrType {
  def InstrN  = "b000".U
  def InstrI  = "b100".U
  def InstrR  = "b101".U
  def InstrS  = "b010".U
  def InstrB  = "b001".U
  def InstrU  = "b110".U
  def InstrJ  = "b111".U
  def InstrA  = "b010".U

  def isrfWen(instrType : UInt): Bool = instrType(2)
}

// trait CompInstConst {
//   val RVCRegNumTable = Array(
//     BitPat("b000") -> 8.U,
//     BitPat("b001") -> 9.U,
//     BitPat("b010") -> 10.U,
//     BitPat("b011") -> 11.U,
//     BitPat("b100") -> 12.U,
//     BitPat("b101") -> 13.U,
//     BitPat("b110") -> 14.U,
//     BitPat("b111") -> 15.U
//   )
// }

object SrcType {
  def reg = "b0".U
  def pc  = "b1".U
  def imm = "b1".U
  def apply() = UInt(1.W)
}

object FuType {
  def num = 6
  def alu = "b000".U
  def lsu = "b001".U
  def mdu = "b010".U
  def csr = "b011".U
  def mou = "b100".U
  def tlb = "b101".U
  def apply() = UInt(log2Up(num).W)
}

object FuOpType {
  def apply() = UInt(6.W)
}

object Instructions extends HasInstrType with HasNOOPParameter {
  def NOP = 0x00000013.U
  val DecodeDefault = List(InstrN, FuType.csr, CSROpType.jmp)
  def DecodeTable = RVIInstr.table ++ NOOPTrap.table ++
    (if (HasMExtension) RVMInstr.table else Nil) ++
<<<<<<< HEAD
    (if (HasCExtension) RVCInstr.table else Nil) ++
    Priviledged.table ++
    RVZicsrInstr.table ++ RVZifenceiInstr.table
}

object CInstructions extends HasInstrType with HasNOOPParameter{
  def NOP = 0x00000013.U
  val DecodeDefault = List(RVCInstr.ImmNone, RVCInstr.DtCare, RVCInstr.DtCare, RVCInstr.DtCare)
  // val DecodeDefault = List(InstrN, FuType.csr, CSROpType.jmp)
  def CExtraDecodeTable = RVCInstr.cExtraTable
=======
    RVZicsrInstr.table ++ RVZifenceiInstr.table ++ RVZitlbInstr.table
>>>>>>> 22a2e9c2
}<|MERGE_RESOLUTION|>--- conflicted
+++ resolved
@@ -56,7 +56,6 @@
   val DecodeDefault = List(InstrN, FuType.csr, CSROpType.jmp)
   def DecodeTable = RVIInstr.table ++ NOOPTrap.table ++
     (if (HasMExtension) RVMInstr.table else Nil) ++
-<<<<<<< HEAD
     (if (HasCExtension) RVCInstr.table else Nil) ++
     Priviledged.table ++
     RVZicsrInstr.table ++ RVZifenceiInstr.table
@@ -67,7 +66,4 @@
   val DecodeDefault = List(RVCInstr.ImmNone, RVCInstr.DtCare, RVCInstr.DtCare, RVCInstr.DtCare)
   // val DecodeDefault = List(InstrN, FuType.csr, CSROpType.jmp)
   def CExtraDecodeTable = RVCInstr.cExtraTable
-=======
-    RVZicsrInstr.table ++ RVZifenceiInstr.table ++ RVZitlbInstr.table
->>>>>>> 22a2e9c2
 }
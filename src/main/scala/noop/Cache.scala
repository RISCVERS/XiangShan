package noop

import chisel3._
import chisel3.util._
import chisel3.util.experimental.BoringUtils

import bus.simplebus._
import bus.axi4._
import utils._

case class CacheConfig (
  ro: Boolean = false,
  name: String = "cache",
  userBits: Int = 0,

  totalSize: Int = 32, // Kbytes
  ways: Int = 4
)

sealed trait HasCacheConst {
  implicit val cacheConfig: CacheConfig

  val AddrBits: Int
  val XLEN: Int

  val ro = cacheConfig.ro
  val hasCoh = !ro
  val hasCohInt = (if (hasCoh) 1 else 0)
  val cacheName = cacheConfig.name
  val userBits = cacheConfig.userBits

  val TotalSize = cacheConfig.totalSize
  val Ways = cacheConfig.ways
  val LineSize = XLEN // byte
  val LineBeats = LineSize / 8 //DATA WIDTH 64
  val Sets = TotalSize * 1024 / LineSize / Ways
  val OffsetBits = log2Up(LineSize)
  val IndexBits = log2Up(Sets)
  val WordIndexBits = log2Up(LineBeats)
  val TagBits = AddrBits - OffsetBits - IndexBits

  val debug = false //true && cacheName == "dcache"

  def addrBundle = new Bundle {
    val tag = UInt(TagBits.W)
    val index = UInt(IndexBits.W)
    val wordIndex = UInt(WordIndexBits.W)
    val byteOffset = UInt((if (XLEN == 64) 3 else 2).W)
  }

  def CacheMetaArrayReadBus() = new SRAMReadBus(new MetaBundle, set = Sets, way = Ways)
  def CacheDataArrayReadBus() = new SRAMReadBus(new DataBundle, set = Sets * LineBeats, way = Ways)
  def CacheMetaArrayWriteBus() = new SRAMWriteBus(new MetaBundle, set = Sets, way = Ways)
  def CacheDataArrayWriteBus() = new SRAMWriteBus(new DataBundle, set = Sets * LineBeats, way = Ways)

  def getMetaIdx(addr: UInt) = addr.asTypeOf(addrBundle).index
  def getDataIdx(addr: UInt) = Cat(addr.asTypeOf(addrBundle).index, addr.asTypeOf(addrBundle).wordIndex)

  def isSameWord(a1: UInt, a2: UInt) = ((a1 >> 2) === (a2 >> 2))
  def isSetConflict(a1: UInt, a2: UInt) = (a1.asTypeOf(addrBundle).index === a2.asTypeOf(addrBundle).index)
}

sealed abstract class CacheBundle(implicit cacheConfig: CacheConfig) extends Bundle with HasNOOPParameter with HasCacheConst
sealed abstract class CacheModule(implicit cacheConfig: CacheConfig) extends Module with HasNOOPParameter with HasCacheConst

sealed class MetaBundle(implicit val cacheConfig: CacheConfig) extends CacheBundle {
  val tag = Output(UInt(TagBits.W))
  val valid = Output(Bool())
  val dirty = Output(Bool())

  def apply(tag: UInt, valid: Bool, dirty: Bool) = {
    this.tag := tag
    this.valid := valid
    this.dirty := dirty
    this
  }
}

sealed class DataBundle(implicit val cacheConfig: CacheConfig) extends CacheBundle {
  val data = Output(UInt(DataBits.W))

  def apply(data: UInt) = {
    this.data := data
    this
  }
}

sealed class Stage1IO(implicit val cacheConfig: CacheConfig) extends CacheBundle {
  val req = new SimpleBusReqBundle(userBits = userBits)
}

// meta read
sealed class CacheStage1(implicit val cacheConfig: CacheConfig) extends CacheModule {
  val io = IO(new Bundle {
    val in = Flipped(Decoupled(new SimpleBusReqBundle(userBits = userBits)))
    val out = Decoupled(new Stage1IO)
    val metaReadBus = CacheMetaArrayReadBus()
    val dataReadBus = CacheDataArrayReadBus()
  })

  if (ro) when (io.in.fire()) { assert(!io.in.bits.isWrite()) }
  Debug(){
    when(io.in.fire()){
      printf("[L1$] " +name+" cache stage1, addr in: %x, user: %x\n", io.in.bits.addr, io.in.bits.user.getOrElse(0.U))
    }
  }

  // read meta array and data array
  val readBusValid = io.in.valid && io.out.ready
  io.metaReadBus.apply(valid = readBusValid, setIdx = getMetaIdx(io.in.bits.addr))
  io.dataReadBus.apply(valid = readBusValid, setIdx = getDataIdx(io.in.bits.addr))

  io.out.bits.req := io.in.bits
  io.out.valid := io.in.valid && io.metaReadBus.req.ready && io.dataReadBus.req.ready
  io.in.ready := (!io.in.valid || io.out.fire()) && io.metaReadBus.req.ready && io.dataReadBus.req.ready
}

sealed class Stage2IO(implicit val cacheConfig: CacheConfig) extends CacheBundle {
  val req = new SimpleBusReqBundle(userBits = userBits)
  val metas = Vec(Ways, new MetaBundle)
  val datas = Vec(Ways, new DataBundle)
  val hit = Output(Bool())
  val waymask = Output(UInt(Ways.W))
  val mmio = Output(Bool())
  val isForwardData = Output(Bool())
  val forwardData = Output(CacheDataArrayWriteBus().req.bits)
}

// check
sealed class CacheStage2(implicit val cacheConfig: CacheConfig) extends CacheModule {
  val io = IO(new Bundle {
    val in = Flipped(Decoupled(new Stage1IO))
    val out = Decoupled(new Stage2IO)
    val metaReadResp = Flipped(Vec(Ways, new MetaBundle))
    val dataReadResp = Flipped(Vec(Ways, new DataBundle))
    val metaWriteBus = Input(CacheMetaArrayWriteBus())
    val dataWriteBus = Input(CacheDataArrayWriteBus())
  })

  val req = io.in.bits.req
  val addr = req.addr.asTypeOf(addrBundle)

  val isForwardMeta = io.in.valid && io.metaWriteBus.req.valid && io.metaWriteBus.req.bits.setIdx === getMetaIdx(req.addr)
  val isForwardMetaReg = RegInit(false.B)
  when (isForwardMeta) { isForwardMetaReg := true.B }
  when (io.in.fire() || !io.in.valid) { isForwardMetaReg := false.B }
  val forwardMetaReg = RegEnable(io.metaWriteBus.req.bits, isForwardMeta)

  val metaWay = Wire(Vec(Ways, chiselTypeOf(forwardMetaReg.data)))
  forwardMetaReg.waymask.getOrElse("b1".U).asBools.zipWithIndex.map { case (w, i) =>
    metaWay(i) := Mux(isForwardMetaReg && w, forwardMetaReg.data, io.metaReadResp(i))
  }

  val hitVec = VecInit(metaWay.map(m => m.valid && (m.tag === addr.tag) && io.in.valid)).asUInt
  val victimWaymask = if (Ways > 1) (1.U << LFSR64()(log2Up(Ways)-1,0)) else "b1".U
  val waymask = Mux(io.out.bits.hit, hitVec, victimWaymask)
  assert(!(io.in.valid && PopCount(waymask) > 1.U))

  io.out.bits.metas := metaWay
  io.out.bits.hit := io.in.valid && hitVec.orR
  io.out.bits.waymask := waymask
  io.out.bits.datas := io.dataReadResp
  io.out.bits.mmio := AddressSpace.isMMIO(req.addr)

  val isForwardData = io.in.valid && (io.dataWriteBus.req match { case r =>
    r.valid && r.bits.setIdx === getDataIdx(req.addr)
  })
  val isForwardDataReg = RegInit(false.B)
  when (isForwardData) { isForwardDataReg := true.B }
  when (io.in.fire() || !io.in.valid) { isForwardDataReg := false.B }
  val forwardDataReg = RegEnable(io.dataWriteBus.req.bits, isForwardData)
  io.out.bits.isForwardData := isForwardDataReg
  io.out.bits.forwardData := forwardDataReg

  io.out.bits.req <> req
  io.out.valid := io.in.valid
  io.in.ready := !io.in.valid || io.out.fire()
}

// writeback
sealed class CacheStage3(implicit val cacheConfig: CacheConfig) extends CacheModule {
  val io = IO(new Bundle {
    val in = Flipped(Decoupled(new Stage2IO))
    val out = Decoupled(new SimpleBusRespBundle(userBits = userBits))
    val isFinish = Output(Bool())
    val flush = Input(Bool())
    val dataReadBus = CacheDataArrayReadBus()
    val dataWriteBus = CacheDataArrayWriteBus()
    val metaWriteBus = CacheMetaArrayWriteBus()

    val mem = new SimpleBusUC
    val mmio = new SimpleBusUC
    val cohResp = Decoupled(new SimpleBusRespBundle)
  })
<<<<<<< HEAD
  
  val isIPF = WireInit(false.B)
  if (cacheName == "icache") {
    isIPF := io.in.bits.req.user.getOrElse(0.U)(AddrBits*2 + 4)
  }
  
  val req = io.in.bits.req
  val addr = req.addr.asTypeOf(addrBundle)
  val mmio = io.in.valid && io.in.bits.mmio && !isIPF
  val hit = io.in.valid && io.in.bits.hit && !isIPF
  val miss = io.in.valid && !io.in.bits.hit && !isIPF
=======

  val metaWriteArb = Module(new Arbiter(CacheMetaArrayWriteBus().req.bits, 2))
  val dataWriteArb = Module(new Arbiter(CacheDataArrayWriteBus().req.bits, 2))

  val req = io.in.bits.req
  val addr = req.addr.asTypeOf(addrBundle)
  val mmio = io.in.valid && io.in.bits.mmio
  val hit = io.in.valid && io.in.bits.hit
  val miss = io.in.valid && !io.in.bits.hit
  val probe = io.in.valid && hasCoh.B && req.isProbe()
>>>>>>> b29660e6
  val meta = Mux1H(io.in.bits.waymask, io.in.bits.metas)
  assert(!(mmio && hit), "MMIO request should not hit in cache")

  val useForwardData = io.in.bits.isForwardData && io.in.bits.waymask === io.in.bits.forwardData.waymask.getOrElse("b1".U)
  val dataReadArray = Mux1H(io.in.bits.waymask, io.in.bits.datas).data
  val dataRead = Mux(useForwardData, io.in.bits.forwardData.data.data, dataReadArray)
  val wordMask = Mux(!ro.B && req.isWrite(), MaskExpand(req.wmask), 0.U(DataBits.W))

  val hitWrite = hit && req.isWrite()
  val dataHitWriteBus = Wire(CacheDataArrayWriteBus()).apply(
    data = Wire(new DataBundle).apply(MaskData(dataRead, req.wdata, wordMask)),
    valid = hitWrite, setIdx = getDataIdx(req.addr), waymask = io.in.bits.waymask)

  val metaHitWriteBus = Wire(CacheMetaArrayWriteBus()).apply(
    valid = hitWrite && !meta.dirty, setIdx = getMetaIdx(req.addr), waymask = io.in.bits.waymask,
    data = Wire(new MetaBundle).apply(tag = meta.tag, valid = true.B, dirty = (!ro).B)
  )

  val s_idle :: s_memReadReq :: s_memReadResp :: s_memWriteReq :: s_memWriteResp :: s_mmioReq :: s_mmioResp :: s_wait_resp :: s_release :: Nil = Enum(9)
  val state = RegInit(s_idle)
  val needFlush = RegInit(false.B)

  when (io.flush && (state =/= s_idle)) { needFlush := true.B }
  when (io.out.fire() && needFlush) { needFlush := false.B }

  val readBeatCnt = Counter(LineBeats)
  val writeBeatCnt = Counter(LineBeats)

  val s2_idle :: s2_dataReadWait :: s2_dataOK :: Nil = Enum(3)
  val state2 = RegInit(s2_idle)

  io.dataReadBus.apply(valid = (state === s_memWriteReq || state === s_release) && (state2 === s2_idle),
    setIdx = Cat(addr.index, Mux(state === s_release, readBeatCnt.value, writeBeatCnt.value)))
  val dataWay = RegEnable(io.dataReadBus.resp.data, state2 === s2_dataReadWait)
  val dataHitWay = Mux1H(io.in.bits.waymask, dataWay).data

  switch (state2) {
    is (s2_idle) { when (io.dataReadBus.req.fire()) { state2 := s2_dataReadWait } }
    is (s2_dataReadWait) { state2 := s2_dataOK }
    is (s2_dataOK) { when (io.mem.req.fire() || io.cohResp.fire()) { state2 := s2_idle } }
  }

  // critical word first read
  val raddr = (if (XLEN == 64) Cat(req.addr(AddrBits-1,3), 0.U(3.W))
                          else Cat(req.addr(AddrBits-1,2), 0.U(2.W)))
  // dirty block addr
  val waddr = Cat(meta.tag, addr.index, 0.U(OffsetBits.W))
  val cmd = Mux(state === s_memReadReq, SimpleBusCmd.readBurst,
    Mux((writeBeatCnt.value === (LineBeats - 1).U), SimpleBusCmd.writeLast, SimpleBusCmd.writeBurst))
  io.mem.req.bits.apply(addr = Mux(state === s_memReadReq, raddr, waddr),
    cmd = cmd, size = (if (XLEN == 64) "b11".U else "b10".U),
    wdata = dataHitWay, wmask = Fill(DataBytes, 1.U))

  io.mem.resp.ready := true.B
<<<<<<< HEAD
  io.mem.req.valid := (state === s_memReadReq && !isIPF) || ((state === s_memWriteReq) && (state2 === s2_memWriteReq))
=======
  io.mem.req.valid := (state === s_memReadReq) || ((state === s_memWriteReq) && (state2 === s2_dataOK))
>>>>>>> b29660e6

  // mmio
  io.mmio.req.bits := req
  io.mmio.resp.ready := true.B
  io.mmio.req.valid := (state === s_mmioReq)

  val afterFirstRead = RegInit(false.B)
  val alreadyOutFire = RegEnable(true.B, init = false.B, io.out.fire())
  val readingFirst = !afterFirstRead && io.mem.resp.fire() && (state === s_memReadResp)
  val inRdataRegDemand = RegEnable(Mux(mmio, io.mmio.resp.bits.rdata, io.mem.resp.bits.rdata),
                                   Mux(mmio, state === s_mmioResp, readingFirst))

<<<<<<< HEAD
  if (cacheName == "icache") {
    val isIPF = req.user.getOrElse(0.U)(AddrBits*2 + 4)
  }
=======
  // probe
  io.cohResp.valid := ((state === s_idle) && probe) ||
                      ((state === s_release) && (state2 === s2_dataOK))
  io.cohResp.bits.rdata := dataHitWay
  val releaseLast = Counter(state === s_release && io.cohResp.fire(), LineBeats)._2
  io.cohResp.bits.cmd := Mux(state === s_release, Mux(releaseLast, SimpleBusCmd.readLast, 0.U),
    Mux(hit, SimpleBusCmd.probeHit, SimpleBusCmd.probeMiss))
>>>>>>> b29660e6

  switch (state) {
    is (s_idle) {
      afterFirstRead := false.B
      alreadyOutFire := false.B

      when (probe) {
        when (io.cohResp.fire()) {
          state := Mux(hit, s_release, s_idle)
          readBeatCnt.value := addr.wordIndex
        }
      } .elsewhen ((miss || mmio) && !io.flush) {
        state := Mux(mmio, s_mmioReq, Mux(!ro.B && meta.dirty, s_memWriteReq, s_memReadReq))
      }
    }

    is (s_mmioReq) { when (io.mmio.req.fire()) { state := s_mmioResp } }
    is (s_mmioResp) { when (io.mmio.resp.fire()) { state := s_wait_resp } }

    is (s_release) {
      when (io.cohResp.fire()) { readBeatCnt.inc() }
      when (io.cohResp.fire() && releaseLast) { state := s_idle }
    }

    is (s_memReadReq) { when (io.mem.req.fire()) {
      state := s_memReadResp
      readBeatCnt.value := addr.wordIndex
    }}

    is (s_memReadResp) {
      when (io.mem.resp.fire()) {
        afterFirstRead := true.B
        readBeatCnt.inc()
        when (io.mem.resp.bits.isReadLast()) { state := s_wait_resp }
      }
    }

    is (s_memWriteReq) {
      when (io.mem.req.fire()) { writeBeatCnt.inc() }
      when (io.mem.req.bits.isWriteLast() && io.mem.req.fire()) { state := s_memWriteResp }
    }

    is (s_memWriteResp) { when (io.mem.resp.fire()) { state := s_memReadReq } }
    is (s_wait_resp) { when (io.out.fire() || needFlush || alreadyOutFire) { state := s_idle } }
  }

  val dataRefill = MaskData(io.mem.resp.bits.rdata, req.wdata, Mux(readingFirst, wordMask, 0.U(DataBits.W)))
  val dataRefillWriteBus = Wire(CacheDataArrayWriteBus).apply(
    valid = (state === s_memReadResp) && io.mem.resp.fire(), setIdx = Cat(addr.index, readBeatCnt.value),
    data = Wire(new DataBundle).apply(dataRefill), waymask = io.in.bits.waymask)

  dataWriteArb.io.in(0) <> dataHitWriteBus.req
  dataWriteArb.io.in(1) <> dataRefillWriteBus.req
  io.dataWriteBus.req <> dataWriteArb.io.out

  val metaRefillWriteBus = Wire(CacheMetaArrayWriteBus()).apply(
    valid = (state === s_memReadResp) && io.mem.resp.fire() && io.mem.resp.bits.isReadLast(),
    data = Wire(new MetaBundle).apply(valid = true.B, tag = addr.tag, dirty = !ro.B && req.isWrite()),
    setIdx = getMetaIdx(req.addr), waymask = io.in.bits.waymask
  )

  metaWriteArb.io.in(0) <> metaHitWriteBus.req
  metaWriteArb.io.in(1) <> metaRefillWriteBus.req
  io.metaWriteBus.req <> metaWriteArb.io.out

<<<<<<< HEAD
  io.out.bits.rdata := Mux(isIPF, 0.U, Mux(hit, dataRead, inRdataRegDemand))
  io.out.bits.cmd := Mux(io.in.bits.req.isRead(), SimpleBusCmd.readLast, Mux(io.in.bits.req.isWrite(), SimpleBusCmd.writeResp, DontCare))//DontCare, added by lemover
  io.out.bits.user.zip(io.in.bits.req.user).map { case (o,i) => o := i }
  io.out.valid := io.in.valid && ( Mux(hit, true.B, Mux(req.isWrite() || mmio, state === s_wait_resp, afterFirstRead && !alreadyOutFire)) || isIPF)
=======
  io.out.bits.rdata := Mux(hit, dataRead, inRdataRegDemand)
  io.out.bits.cmd := DontCare
  io.out.bits.user.zip(req.user).map { case (o,i) => o := i }
  io.out.valid := io.in.valid && Mux(probe, false.B, Mux(hit, true.B, Mux(req.isWrite() || mmio, state === s_wait_resp, afterFirstRead && !alreadyOutFire)))
>>>>>>> b29660e6
  // With critical-word first, the pipeline registers between
  // s2 and s3 can not be overwritten before a missing request
  // is totally handled. We use io.isFinish to indicate when the
  // request really ends.
  io.isFinish := Mux(probe, io.cohResp.fire() && Mux(miss, state === s_idle, (state === s_release) && releaseLast),
    Mux(hit || req.isWrite(), io.out.fire(), (state === s_wait_resp) && (io.out.fire() || alreadyOutFire))
  )

  io.in.ready := io.out.ready && (state === s_idle) && !miss && !probe

  assert(!(metaHitWriteBus.req.valid && metaRefillWriteBus.req.valid))
  assert(!(dataHitWriteBus.req.valid && dataRefillWriteBus.req.valid))
  assert(!(!ro.B && io.flush), "only allow to flush icache")
  Debug(debug) {
    when(true.B) {
      printf("%d: [" + cacheName + " stage3]: in.ready = %d, in.valid = %d, state = %d, addr = %x\n",
      GTimer(), io.in.ready, io.in.valid, state, req.addr)
    }
  }
}

class Cache(implicit val cacheConfig: CacheConfig) extends CacheModule {
  val io = IO(new Bundle {
    val in = Flipped(new SimpleBusUC(userBits = userBits))
    val flush = Input(UInt(2.W))
    val out = new SimpleBusC
    val mmio = new SimpleBusUC
  })

  // cpu pipeline
  val s1 = Module(new CacheStage1)
  val s2 = Module(new CacheStage2)
  val s3 = Module(new CacheStage3)
  val metaArray = Module(new SRAMTemplateWithArbiter(nRead = 1, new MetaBundle, set = Sets, way = Ways, shouldReset = true))
  val dataArray = Module(new SRAMTemplateWithArbiter(nRead = 2, new DataBundle, set = Sets * LineBeats, way = Ways))

  if (cacheName == "icache") {
    // flush icache when executing fence.i
    val flushICache = WireInit(false.B)
    BoringUtils.addSink(flushICache, "MOUFlushICache")
    metaArray.reset := reset.asBool || flushICache
  }

  val arb = Module(new Arbiter(new SimpleBusReqBundle(userBits = userBits), hasCohInt + 1))
  arb.io.in(hasCohInt + 0) <> io.in.req

  s1.io.in <> arb.io.out
  PipelineConnect(s1.io.out, s2.io.in, s2.io.out.fire(), io.flush(0))
  PipelineConnect(s2.io.out, s3.io.in, s3.io.isFinish, io.flush(1))
  io.in.resp <> s3.io.out
  s3.io.flush := io.flush(1)
  io.out.mem <> s3.io.mem
  io.mmio <> s3.io.mmio

  if (hasCoh) {
    val cohReq = io.out.coh.req.bits
    // coh does not have user signal, any better code?
    val coh = Wire(new SimpleBusReqBundle(userBits = userBits))
    coh.apply(addr = cohReq.addr, cmd = cohReq.cmd, size = cohReq.cmd, wdata = cohReq.wdata, wmask = cohReq.wmask)
    arb.io.in(0).bits := coh
    arb.io.in(0).valid := io.out.coh.req.valid
    io.out.coh.req.ready := arb.io.in(0).ready
    io.out.coh.resp <> s3.io.cohResp
  } else {
    io.out.coh.req.ready := true.B
    io.out.coh.resp := DontCare
    io.out.coh.resp.valid := false.B
    s3.io.cohResp.ready := true.B
  }

  metaArray.io.r(0) <> s1.io.metaReadBus
  dataArray.io.r(0) <> s1.io.dataReadBus
  dataArray.io.r(1) <> s3.io.dataReadBus

  metaArray.io.w <> s3.io.metaWriteBus
  dataArray.io.w <> s3.io.dataWriteBus

  s2.io.metaReadResp := s1.io.metaReadBus.resp.data
  s2.io.dataReadResp := s1.io.dataReadBus.resp.data
  s2.io.dataWriteBus := s3.io.dataWriteBus
  s2.io.metaWriteBus := s3.io.metaWriteBus

  BoringUtils.addSource(s3.io.in.valid && s3.io.in.bits.hit, "perfCntCondM" + cacheName + "Hit")


  Debug(debug) {
    when(true.B) {
      io.in.dump(cacheName + ".in")
      printf("%d:" + cacheName + "InReq(%d, %d) InResp(%d, %d) \n", GTimer(), io.in.req.valid, io.in.req.ready, io.in.resp.valid, io.in.resp.ready)
      printf("%d:" + cacheName + " {IN s1:(%d,%d), s2:(%d,%d), s3:(%d,%d)} {OUT s1:(%d,%d), s2:(%d,%d), s3:(%d,%d)}\n",
        GTimer(), s1.io.in.valid, s1.io.in.ready, s2.io.in.valid, s2.io.in.ready, s3.io.in.valid, s3.io.in.ready, s1.io.out.valid, s1.io.out.ready, s2.io.out.valid, s2.io.out.ready, s3.io.out.valid, s3.io.out.ready)
      when (s1.io.in.valid) { printf(p"[${cacheName}.S1]: ${s1.io.in.bits}\n") }
      when (s2.io.in.valid) { printf(p"[${cacheName}.S2]: ${s2.io.in.bits.req}\n") }
      when (s3.io.in.valid) { printf(p"[${cacheName}.S3]: ${s3.io.in.bits.req}\n") }
      //s3.io.mem.dump(cacheName + ".mem")
    }
  }
}

object Cache {
  def apply(in: SimpleBusUC, mmio: SimpleBusUC, flush: UInt, enable: Boolean = true)(implicit cacheConfig: CacheConfig) = {
    if (enable) {
      val cache = Module(new Cache)
      cache.io.flush := flush
      cache.io.in <> in
      mmio <> cache.io.mmio
      cache.io.out
    } else {
      val addrspace = List(AddressSpace.dram) ++ AddressSpace.mmio
      val xbar = Module(new SimpleBusCrossbar1toN(addrspace))
      val busC = WireInit(0.U.asTypeOf(new SimpleBusC))
      busC.mem <> xbar.io.out(0)
      xbar.io.in <> in
      mmio <> xbar.io.out(1)
      busC
    }
  }
}<|MERGE_RESOLUTION|>--- conflicted
+++ resolved
@@ -39,7 +39,7 @@
   val WordIndexBits = log2Up(LineBeats)
   val TagBits = AddrBits - OffsetBits - IndexBits
 
-  val debug = false //true && cacheName == "dcache"
+  val debug = true && cacheName == "dcache"
 
   def addrBundle = new Bundle {
     val tag = UInt(TagBits.W)
@@ -175,6 +175,14 @@
   io.out.bits.req <> req
   io.out.valid := io.in.valid
   io.in.ready := !io.in.valid || io.out.fire()
+
+  Debug() {
+    if(debug) {
+    when(true.B) {
+      printf("%d: [" + cacheName + " S2]: isFD:%d isFDreg:%d inFire:%d invalid:%d \n", GTimer(), isForwardData, isForwardDataReg, io.in.fire(), io.in.valid)
+    }
+    }
+  }
 }
 
 // writeback
@@ -192,22 +200,14 @@
     val mmio = new SimpleBusUC
     val cohResp = Decoupled(new SimpleBusRespBundle)
   })
-<<<<<<< HEAD
-  
+
+  val metaWriteArb = Module(new Arbiter(CacheMetaArrayWriteBus().req.bits, 2))
+  val dataWriteArb = Module(new Arbiter(CacheDataArrayWriteBus().req.bits, 2))
+
   val isIPF = WireInit(false.B)
   if (cacheName == "icache") {
     isIPF := io.in.bits.req.user.getOrElse(0.U)(AddrBits*2 + 4)
   }
-  
-  val req = io.in.bits.req
-  val addr = req.addr.asTypeOf(addrBundle)
-  val mmio = io.in.valid && io.in.bits.mmio && !isIPF
-  val hit = io.in.valid && io.in.bits.hit && !isIPF
-  val miss = io.in.valid && !io.in.bits.hit && !isIPF
-=======
-
-  val metaWriteArb = Module(new Arbiter(CacheMetaArrayWriteBus().req.bits, 2))
-  val dataWriteArb = Module(new Arbiter(CacheDataArrayWriteBus().req.bits, 2))
 
   val req = io.in.bits.req
   val addr = req.addr.asTypeOf(addrBundle)
@@ -215,7 +215,6 @@
   val hit = io.in.valid && io.in.bits.hit
   val miss = io.in.valid && !io.in.bits.hit
   val probe = io.in.valid && hasCoh.B && req.isProbe()
->>>>>>> b29660e6
   val meta = Mux1H(io.in.bits.waymask, io.in.bits.metas)
   assert(!(mmio && hit), "MMIO request should not hit in cache")
 
@@ -270,11 +269,7 @@
     wdata = dataHitWay, wmask = Fill(DataBytes, 1.U))
 
   io.mem.resp.ready := true.B
-<<<<<<< HEAD
-  io.mem.req.valid := (state === s_memReadReq && !isIPF) || ((state === s_memWriteReq) && (state2 === s2_memWriteReq))
-=======
-  io.mem.req.valid := (state === s_memReadReq) || ((state === s_memWriteReq) && (state2 === s2_dataOK))
->>>>>>> b29660e6
+  io.mem.req.valid := (state === s_memReadReq && !isIPF) || ((state === s_memWriteReq) && (state2 === s2_dataOK))
 
   // mmio
   io.mmio.req.bits := req
@@ -287,11 +282,9 @@
   val inRdataRegDemand = RegEnable(Mux(mmio, io.mmio.resp.bits.rdata, io.mem.resp.bits.rdata),
                                    Mux(mmio, state === s_mmioResp, readingFirst))
 
-<<<<<<< HEAD
   if (cacheName == "icache") {
     val isIPF = req.user.getOrElse(0.U)(AddrBits*2 + 4)
   }
-=======
   // probe
   io.cohResp.valid := ((state === s_idle) && probe) ||
                       ((state === s_release) && (state2 === s2_dataOK))
@@ -299,7 +292,6 @@
   val releaseLast = Counter(state === s_release && io.cohResp.fire(), LineBeats)._2
   io.cohResp.bits.cmd := Mux(state === s_release, Mux(releaseLast, SimpleBusCmd.readLast, 0.U),
     Mux(hit, SimpleBusCmd.probeHit, SimpleBusCmd.probeMiss))
->>>>>>> b29660e6
 
   switch (state) {
     is (s_idle) {
@@ -365,17 +357,10 @@
   metaWriteArb.io.in(1) <> metaRefillWriteBus.req
   io.metaWriteBus.req <> metaWriteArb.io.out
 
-<<<<<<< HEAD
   io.out.bits.rdata := Mux(isIPF, 0.U, Mux(hit, dataRead, inRdataRegDemand))
   io.out.bits.cmd := Mux(io.in.bits.req.isRead(), SimpleBusCmd.readLast, Mux(io.in.bits.req.isWrite(), SimpleBusCmd.writeResp, DontCare))//DontCare, added by lemover
-  io.out.bits.user.zip(io.in.bits.req.user).map { case (o,i) => o := i }
-  io.out.valid := io.in.valid && ( Mux(hit, true.B, Mux(req.isWrite() || mmio, state === s_wait_resp, afterFirstRead && !alreadyOutFire)) || isIPF)
-=======
-  io.out.bits.rdata := Mux(hit, dataRead, inRdataRegDemand)
-  io.out.bits.cmd := DontCare
   io.out.bits.user.zip(req.user).map { case (o,i) => o := i }
-  io.out.valid := io.in.valid && Mux(probe, false.B, Mux(hit, true.B, Mux(req.isWrite() || mmio, state === s_wait_resp, afterFirstRead && !alreadyOutFire)))
->>>>>>> b29660e6
+  io.out.valid := io.in.valid && Mux(probe, false.B, Mux(hit, true.B, Mux(req.isWrite() || mmio, state === s_wait_resp, afterFirstRead && !alreadyOutFire)) || isIPF)
   // With critical-word first, the pipeline registers between
   // s2 and s3 can not be overwritten before a missing request
   // is totally handled. We use io.isFinish to indicate when the
@@ -389,11 +374,18 @@
   assert(!(metaHitWriteBus.req.valid && metaRefillWriteBus.req.valid))
   assert(!(dataHitWriteBus.req.valid && dataRefillWriteBus.req.valid))
   assert(!(!ro.B && io.flush), "only allow to flush icache")
-  Debug(debug) {
+  Debug() {
+    if(debug) {
     when(true.B) {
-      printf("%d: [" + cacheName + " stage3]: in.ready = %d, in.valid = %d, state = %d, addr = %x\n",
-      GTimer(), io.in.ready, io.in.valid, state, req.addr)
-    }
+      printf("%d: [" + cacheName + " S3]: in.ready = %d, in.valid = %d, state = %d, addr = %x cmd:%d isIPF:%d probe:%d isFinish:%d\n",
+      GTimer(), io.in.ready, io.in.valid, state, req.addr, req.cmd, isIPF, probe, io.isFinish)
+      printf("%d: [" + cacheName + " S3]: out.valid:%d rdata:%x cmd:%d user:%x \n", 
+      GTimer(), io.out.valid, io.out.bits.rdata, io.out.bits.cmd, io.out.bits.user.getOrElse(0.U))
+      printf("%d: [" + cacheName + " S3]: DHW: (%d, %d), data:%x MHW:(%d, %d)\n", 
+      GTimer(), dataHitWriteBus.req.valid, dataHitWriteBus.req.ready, dataHitWriteBus.req.bits.data.asUInt, metaHitWriteBus.req.valid, metaHitWriteBus.req.ready)
+      printf("%d: [" + cacheName + " S3]: useFD:%d isFD:%d FD:%x DreadArray:%x dataRead:%x inwaymask:%x FDwaymask:%x \n", 
+      GTimer(), useForwardData, io.in.bits.isForwardData, io.in.bits.forwardData.data.data, dataReadArray, dataRead, io.in.bits.waymask, io.in.bits.forwardData.waymask.getOrElse("b1".U))
+    }}
   }
 }
 
@@ -461,17 +453,18 @@
   BoringUtils.addSource(s3.io.in.valid && s3.io.in.bits.hit, "perfCntCondM" + cacheName + "Hit")
 
 
-  Debug(debug) {
+  Debug() {
+    if (debug) {
     when(true.B) {
       io.in.dump(cacheName + ".in")
       printf("%d:" + cacheName + "InReq(%d, %d) InResp(%d, %d) \n", GTimer(), io.in.req.valid, io.in.req.ready, io.in.resp.valid, io.in.resp.ready)
       printf("%d:" + cacheName + " {IN s1:(%d,%d), s2:(%d,%d), s3:(%d,%d)} {OUT s1:(%d,%d), s2:(%d,%d), s3:(%d,%d)}\n",
         GTimer(), s1.io.in.valid, s1.io.in.ready, s2.io.in.valid, s2.io.in.ready, s3.io.in.valid, s3.io.in.ready, s1.io.out.valid, s1.io.out.ready, s2.io.out.valid, s2.io.out.ready, s3.io.out.valid, s3.io.out.ready)
-      when (s1.io.in.valid) { printf(p"[${cacheName}.S1]: ${s1.io.in.bits}\n") }
-      when (s2.io.in.valid) { printf(p"[${cacheName}.S2]: ${s2.io.in.bits.req}\n") }
-      when (s3.io.in.valid) { printf(p"[${cacheName}.S3]: ${s3.io.in.bits.req}\n") }
+      when (s1.io.in.valid) { printf("%d ", GTimer()) ; printf(p"[${cacheName}.S1]: ${s1.io.in.bits}\n") }
+      when (s2.io.in.valid) { printf("%d ", GTimer()) ; printf(p"[${cacheName}.S2]: ${s2.io.in.bits.req}\n") }
+      when (s3.io.in.valid) { printf("%d ", GTimer()) ; printf(p"[${cacheName}.S3]: ${s3.io.in.bits.req}\n") }
       //s3.io.mem.dump(cacheName + ".mem")
-    }
+    }}
   }
 }
 

--- conflicted
+++ resolved
@@ -13,13 +13,8 @@
 
 class IFU(implicit val p: NOOPConfig) extends Module with HasResetVector {
   val io = IO(new Bundle {
-<<<<<<< HEAD
-    val imem = new SimpleBusUH(userBits = 32)
+    val imem = new SimpleBusUC(userBits = 32)
     val pc = Input(UInt(64.W))
-=======
-    val imem = new SimpleBusUC(userBits = 32)
-    val pc = Input(UInt(32.W))
->>>>>>> cef06e30
     val out = Decoupled(new CtrlFlowIO)
     val redirect = Flipped(new RedirectIO)
     val flushVec = Output(UInt(4.W))
@@ -54,15 +49,9 @@
 
   io.imem := DontCare
   io.imem.req.valid := io.out.ready
-<<<<<<< HEAD
   io.imem.req.bits.addr := Cat(pc(63,2),0.U(2.W))//cache will treat it as Cat(pc(63,3),0.U(3.W)) 
   io.imem.req.bits.size := "b11".U
-  io.imem.req.bits.cmd := SimpleBusCmd.cmdRead
-=======
-  io.imem.req.bits.addr := pc
-  io.imem.req.bits.size := "b10".U
   io.imem.req.bits.cmd := SimpleBusCmd.read
->>>>>>> cef06e30
   io.imem.req.bits.user := npc
   io.imem.resp.ready := io.out.ready || io.flushVec(0)
 

package system

import chipsalliance.rocketchip.config.Parameters
import device.{AXI4Timer, TLTimer, AXI4Plic}
import chisel3._
import chisel3.util._
import freechips.rocketchip.diplomacy.{AddressSet, LazyModule, LazyModuleImp}
import freechips.rocketchip.tilelink.{TLBuffer, TLFuzzer, TLIdentityNode, TLXbar}
import utils.DebugIdentityNode
import xiangshan.{HasXSParameter, XSCore}
import sifive.blocks.inclusivecache.{CacheParameters, InclusiveCache, InclusiveCacheMicroParameters}
import freechips.rocketchip.diplomacy.{LazyModule, LazyModuleImp, AddressSet}
import freechips.rocketchip.tilelink.{TLBundleParameters, TLCacheCork, TLBuffer, TLClientNode, TLIdentityNode, TLXbar, TLWidthWidget, TLFilter, TLToAXI4}
import freechips.rocketchip.devices.tilelink.{TLError, DevNullParams}
import freechips.rocketchip.amba.axi4.{AXI4ToTL, AXI4IdentityNode, AXI4UserYanker, AXI4Fragmenter, AXI4IdIndexer, AXI4Deinterleaver}

case class SoCParameters
(
  NumCores: Integer = 1,
  EnableILA: Boolean = false,
  HasL2Cache: Boolean = false,
  HasPrefetch: Boolean = false
)

trait HasSoCParameter extends HasXSParameter{
  val soc = top.Parameters.get.socParameters
  val NumCores = soc.NumCores
  val EnableILA = soc.EnableILA
  val HasL2cache = soc.HasL2Cache
  val HasPrefetch = soc.HasPrefetch
}

class ILABundle extends Bundle {}


class DummyCore()(implicit p: Parameters) extends LazyModule {
  val mem = TLFuzzer(nOperations = 10)
  val mmio = TLFuzzer(nOperations = 10)

  lazy val module = new LazyModuleImp(this){

  }
}


class XSSoc()(implicit p: Parameters) extends LazyModule with HasSoCParameter {
  // CPU Cores
  private val xs_core = Seq.fill(NumCores)(LazyModule(new XSCore()))

  // L1 to L2 network
  // -------------------------------------------------
  private val l2_xbar = Seq.fill(NumCores)(TLXbar())

  private val l2cache = Seq.fill(NumCores)(LazyModule(new InclusiveCache(
    CacheParameters(
      level = 2,
      ways = L2NWays,
      sets = L2NSets,
      blockBytes = L2BlockSize,
      beatBytes = L1BusWidth / 8, // beatBytes = l1BusDataWidth / 8
      cacheName = s"L2"
    ),
    InclusiveCacheMicroParameters(
      writeBytes = 8
    )
  )))

  // L2 to L3 network
  // -------------------------------------------------
  private val l3_xbar = TLXbar()

  private val l3_banks = (0 until L3NBanks) map (i =>
      LazyModule(new InclusiveCache(
        CacheParameters(
          level = 3,
          ways = L3NWays,
          sets = L3NSets,
          blockBytes = L3BlockSize,
          beatBytes = L2BusWidth / 8,
          cacheName = s"L3_$i"
        ),
      InclusiveCacheMicroParameters(
        writeBytes = 8
      )
    )))

  // L3 to memory network
  // -------------------------------------------------
  private val memory_xbar = TLXbar()
  private val mmioXbar = TLXbar()

  // only mem, dma and extDev are visible externally
  val mem = Seq.fill(L3NBanks)(AXI4IdentityNode())
  val dma = AXI4IdentityNode()
  val extDev = AXI4IdentityNode()

  // connections
  // -------------------------------------------------
  for (i <- 0 until NumCores) {
    l2_xbar(i) := TLBuffer() := DebugIdentityNode() := xs_core(i).memBlock.dcache.clientNode
    l2_xbar(i) := TLBuffer() := DebugIdentityNode() := xs_core(i).l1pluscache.clientNode
    l2_xbar(i) := TLBuffer() := DebugIdentityNode() := xs_core(i).ptw.node
<<<<<<< HEAD
    l2_xbar(i) := TLBuffer() := DebugIdentityNode() := xs_core(i).l2Prefetcher.clientNode
    mmioXbar   := TLBuffer() := DebugIdentityNode() := xs_core(i).uncache.clientNode
=======
    mmioXbar   := TLBuffer() := DebugIdentityNode() := xs_core(i).memBlock.uncache.clientNode
>>>>>>> 5b282c2d
    l2cache(i).node := TLBuffer() := DebugIdentityNode() := l2_xbar(i)
    l3_xbar := TLBuffer() := DebugIdentityNode() := l2cache(i).node
  }

  // DMA should not go to MMIO
  val mmioRange = AddressSet(base = 0x0000000000L, mask = 0x007fffffffL)
  // AXI4ToTL needs a TLError device to route error requests,
  // add one here to make it happy.
  val tlErrorParams = DevNullParams(
    address = Seq(mmioRange),
    maxAtomic = 8,
    maxTransfer = 64)
  val tlError = LazyModule(new TLError(params = tlErrorParams, beatBytes = L2BusWidth / 8))
  private val tlError_xbar = TLXbar()
  tlError_xbar :=
    AXI4ToTL() :=
    AXI4UserYanker(Some(1)) :=
    AXI4Fragmenter() :=
    AXI4IdIndexer(1) :=
    dma
  tlError.node := tlError_xbar

  l3_xbar :=
    TLBuffer() :=
    DebugIdentityNode() :=
    tlError_xbar

  def bankFilter(bank: Int) = AddressSet(
    base = bank * L3BlockSize,
    mask = ~BigInt((L3NBanks -1) * L3BlockSize))

  for(i <- 0 until L3NBanks) {
    val filter = TLFilter(TLFilter.mSelectIntersect(bankFilter(i)))
    l3_banks(i).node := TLBuffer() := DebugIdentityNode() := filter := l3_xbar
  }

  for(i <- 0 until L3NBanks) {
    mem(i) :=
      AXI4UserYanker() :=
      TLToAXI4() :=
      TLWidthWidget(L3BusWidth / 8) :=
      TLCacheCork() :=
      l3_banks(i).node
  }

  private val clint = LazyModule(new TLTimer(
    Seq(AddressSet(0x38000000L, 0x0000ffffL)),
    sim = !env.FPGAPlatform
  ))

  clint.node := mmioXbar
  extDev := AXI4UserYanker() := TLToAXI4() := mmioXbar

  val plic = LazyModule(new AXI4Plic(
    Seq(AddressSet(0x3c000000L, 0x03ffffffL)),
    sim = !env.FPGAPlatform
  ))
  val plicIdentity = AXI4IdentityNode()
  plic.node := plicIdentity := AXI4UserYanker() := TLToAXI4() := mmioXbar

  lazy val module = new LazyModuleImp(this){
    val io = IO(new Bundle{
      val extIntrs = Input(Vec(NrExtIntr, Bool()))
      // val meip = Input(Vec(NumCores, Bool()))
      val ila = if(env.FPGAPlatform && EnableILA) Some(Output(new ILABundle)) else None
    })

    plic.module.io.extra.get.intrVec <> RegNext(RegNext(Cat(io.extIntrs)))

    for (i <- 0 until NumCores) {
      xs_core(i).module.io.externalInterrupt.mtip := clint.module.io.mtip(i)
      xs_core(i).module.io.externalInterrupt.msip := clint.module.io.msip(i)
      // xs_core(i).module.io.externalInterrupt.meip := RegNext(RegNext(io.meip(i)))
      xs_core(i).module.io.externalInterrupt.meip := plic.module.io.extra.get.meip(i)
    }
    // do not let dma AXI signals optimized out
    chisel3.dontTouch(dma.out.head._1)
    chisel3.dontTouch(extDev.out.head._1)
  }

}<|MERGE_RESOLUTION|>--- conflicted
+++ resolved
@@ -100,12 +100,8 @@
     l2_xbar(i) := TLBuffer() := DebugIdentityNode() := xs_core(i).memBlock.dcache.clientNode
     l2_xbar(i) := TLBuffer() := DebugIdentityNode() := xs_core(i).l1pluscache.clientNode
     l2_xbar(i) := TLBuffer() := DebugIdentityNode() := xs_core(i).ptw.node
-<<<<<<< HEAD
     l2_xbar(i) := TLBuffer() := DebugIdentityNode() := xs_core(i).l2Prefetcher.clientNode
-    mmioXbar   := TLBuffer() := DebugIdentityNode() := xs_core(i).uncache.clientNode
-=======
     mmioXbar   := TLBuffer() := DebugIdentityNode() := xs_core(i).memBlock.uncache.clientNode
->>>>>>> 5b282c2d
     l2cache(i).node := TLBuffer() := DebugIdentityNode() := l2_xbar(i)
     l3_xbar := TLBuffer() := DebugIdentityNode() := l2cache(i).node
   }

package system

import chipsalliance.rocketchip.config.Parameters
import device.{AXI4Timer, TLTimer, AXI4Plic}
import chisel3._
import chisel3.util._
import freechips.rocketchip.diplomacy.{AddressSet, LazyModule, LazyModuleImp}
import freechips.rocketchip.tilelink.{BankBinder, TLBuffer, TLBundleParameters, TLCacheCork, TLClientNode, TLFilter, TLFuzzer, TLIdentityNode, TLToAXI4, TLWidthWidget, TLXbar}
import utils.{DebugIdentityNode, DataDontCareNode}
import utils.XSInfo
import xiangshan.{HasXSParameter, XSCore, HasXSLog, DifftestBundle}
import xiangshan.cache.prefetch._
import sifive.blocks.inclusivecache.{CacheParameters, InclusiveCache, InclusiveCacheMicroParameters}
import freechips.rocketchip.diplomacy.{AddressSet, LazyModule, LazyModuleImp}
import freechips.rocketchip.devices.tilelink.{DevNullParams, TLError}
import freechips.rocketchip.amba.axi4.{AXI4Deinterleaver, AXI4Fragmenter, AXI4IdIndexer, AXI4IdentityNode, AXI4ToTL, AXI4UserYanker}
import devices.debug.{TLDebugModule, DebugIO, ResetCtrlIO, SystemJTAGIO, DebugTransportModuleJTAG, DebugModuleKey}
import freechips.rocketchip.jtag.JTAGIO
import chisel3.experimental.{IntParam, noPrefix}

import utils._

case class SoCParameters
(
  NumCores: Integer = 1,
  EnableILA: Boolean = false,
  HasL2Cache: Boolean = false,
  HasPrefetch: Boolean = false
)

trait HasSoCParameter extends HasXSParameter{
  val soc = top.Parameters.get.socParameters
  val NumCores = soc.NumCores
  val EnableILA = soc.EnableILA
  val HasL2cache = soc.HasL2Cache
  val HasPrefetch = soc.HasPrefetch
}

class ILABundle extends Bundle {}


class DummyCore()(implicit p: Parameters) extends LazyModule {
  val mem = TLFuzzer(nOperations = 10)
  val mmio = TLFuzzer(nOperations = 10)

  lazy val module = new LazyModuleImp(this){

  }
}


class XSSoc()(implicit p: Parameters) extends LazyModule with HasSoCParameter {
  // CPU Cores
  private val xs_core = Seq.fill(NumCores)(LazyModule(new XSCore()))

  // L1 to L2 network
  // -------------------------------------------------
  private val l2_xbar = Seq.fill(NumCores)(TLXbar())

  private val l2cache = Seq.fill(NumCores)(LazyModule(new InclusiveCache(
    CacheParameters(
      level = 2,
      ways = L2NWays,
      sets = L2NSets,
      blockBytes = L2BlockSize,
      beatBytes = L1BusWidth / 8, // beatBytes = l1BusDataWidth / 8
      cacheName = s"L2"
    ),
    InclusiveCacheMicroParameters(
      writeBytes = 32
    )
  )))

  private val l2prefetcher = Seq.fill(NumCores)(LazyModule(new L2Prefetcher()))

  // L2 to L3 network
  // -------------------------------------------------
  private val l3_xbar = TLXbar()

  private val l3_node = LazyModule(new InclusiveCache(
    CacheParameters(
      level = 3,
      ways = L3NWays,
      sets = L3NSets,
      blockBytes = L3BlockSize,
      beatBytes = L2BusWidth / 8,
      cacheName = "L3"
    ),
    InclusiveCacheMicroParameters(
      writeBytes = 32
    )
  )).node

  // L3 to memory network
  // -------------------------------------------------
  private val memory_xbar = TLXbar()
  private val mmioXbar = TLXbar()

  // only mem, dma and extDev are visible externally
  val mem = Seq.fill(L3NBanks)(AXI4IdentityNode())
  val dma = AXI4IdentityNode()
  val extDev = AXI4IdentityNode()

  // connections
  // -------------------------------------------------
  for (i <- 0 until NumCores) {
    l2_xbar(i) := TLBuffer() := DebugIdentityNode() := xs_core(i).memBlock.dcache.clientNode
    l2_xbar(i) := TLBuffer() := DebugIdentityNode() := xs_core(i).l1pluscache.clientNode
    l2_xbar(i) := TLBuffer() := DebugIdentityNode() := xs_core(i).ptw.node
    l2_xbar(i) := TLBuffer() := DebugIdentityNode() := l2prefetcher(i).clientNode

    mmioXbar   := TLBuffer() := DebugIdentityNode() := xs_core(i).memBlock.uncache.clientNode
    mmioXbar   := TLBuffer() := DebugIdentityNode() := xs_core(i).frontend.instrUncache.clientNode
    l2cache(i).node := DataDontCareNode(a = true, b = true) := TLBuffer() := DebugIdentityNode() := l2_xbar(i)
    l3_xbar := TLBuffer() := DebugIdentityNode() := l2cache(i).node
  }

  // DMA should not go to MMIO
  val mmioRange = AddressSet(base = 0x0000000000L, mask = 0x007fffffffL)
  // AXI4ToTL needs a TLError device to route error requests,
  // add one here to make it happy.
  val tlErrorParams = DevNullParams(
    address = Seq(mmioRange),
    maxAtomic = 8,
    maxTransfer = 64)
  val tlError = LazyModule(new TLError(params = tlErrorParams, beatBytes = L2BusWidth / 8))
  private val tlError_xbar = TLXbar()
  tlError_xbar :=
    AXI4ToTL() :=
    AXI4UserYanker(Some(1)) :=
    AXI4Fragmenter() :=
    AXI4IdIndexer(1) :=
    dma
  tlError.node := tlError_xbar

  l3_xbar :=
    TLBuffer() :=
    DebugIdentityNode() :=
    tlError_xbar

  val bankedNode =
    BankBinder(L3NBanks, L3BlockSize) :*= l3_node :*= TLBuffer() :*= DebugIdentityNode() :*= l3_xbar

  for(i <- 0 until L3NBanks) {
    mem(i) :=
      AXI4UserYanker() :=
      TLToAXI4() :=
      TLWidthWidget(L3BusWidth / 8) :=
      TLCacheCork() :=
      bankedNode
  }

  private val clint = LazyModule(new TLTimer(
    Seq(AddressSet(0x38000000L, 0x0000ffffL)),
    sim = !env.FPGAPlatform
  ))

  clint.node := mmioXbar
  extDev := AXI4UserYanker() := TLToAXI4() := mmioXbar

  val plic = LazyModule(new AXI4Plic(
    Seq(AddressSet(0x3c000000L, 0x03ffffffL)),
    sim = !env.FPGAPlatform
  ))
  val plicIdentity = AXI4IdentityNode()
  plic.node := plicIdentity := AXI4UserYanker() := TLToAXI4() := mmioXbar

  // DM
  val DM = LazyModule(new TLDebugModule(beatBytes = 8))
  DM.node := mmioXbar
  
  lazy val module = new LazyModuleImp(this){
    val io = IO(new Bundle{
      val extIntrs = Input(UInt(NrExtIntr.W))
      // val meip = Input(Vec(NumCores, Bool()))
      val ila = if(env.FPGAPlatform && EnableILA) Some(Output(new ILABundle)) else None
      // debug io is below, both are options
    })
    val difftestIO0 = IO(new DifftestBundle())
    val difftestIO1 = IO(new DifftestBundle())
    val difftestIO = Seq(difftestIO0, difftestIO1)

    val trapIO0 = IO(new xiangshan.TrapIO())
    val trapIO1 = IO(new xiangshan.TrapIO())
    val trapIO = Seq(trapIO0, trapIO1)

    plic.module.io.extra.get.intrVec <> RegNext(RegNext(io.extIntrs))

    for (i <- 0 until NumCores) {
      xs_core(i).module.io.hartId := i.U
      xs_core(i).module.io.externalInterrupt.mtip := clint.module.io.mtip(i)
      xs_core(i).module.io.externalInterrupt.msip := clint.module.io.msip(i)
      // xs_core(i).module.io.externalInterrupt.meip := RegNext(RegNext(io.meip(i)))
      xs_core(i).module.io.externalInterrupt.meip := plic.module.io.extra.get.meip(i)
<<<<<<< HEAD
      xs_core(i).module.io.externalInterrupt.debug_int := DM.module.io.debug_int(i)
      l2prefetcher(i).module.io.enable := xs_core(i).module.io.l2_pf_enable
=======
      l2prefetcher(i).module.io.enable := RegNext(xs_core(i).module.io.l2_pf_enable)
>>>>>>> 97301f30
      l2prefetcher(i).module.io.in <> l2cache(i).module.io
    }

    difftestIO0 <> xs_core(0).module.difftestIO
    difftestIO1 <> DontCare
    trapIO0 <> xs_core(0).module.trapIO
    trapIO1 <> DontCare
    
    if (env.DualCore) {
      difftestIO1 <> xs_core(1).module.difftestIO
      trapIO1 <> xs_core(1).module.trapIO
    }

    val resetctrl = Some(DM).map { outerdebug =>
      outerdebug.module.io.tl_reset := reset
      outerdebug.module.io.tl_clock := clock
      val resetctrl = IO(new ResetCtrlIO(p(DebugModuleKey).get.nComponents))
      outerdebug.module.io.hartIsInReset := resetctrl.hartIsInReset
      resetctrl.hartResetReq.foreach { rcio => outerdebug.module.io.hartResetReq.foreach { rcdm => rcio := rcdm }}
      resetctrl
    }

    // noPrefix is workaround https://github.com/freechipsproject/chisel3/issues/1603
    val debug = noPrefix(Some(DM).map { outerdebug =>
      val debug = IO(new DebugIO)

      require(!(debug.clockeddmi.isDefined && debug.systemjtag.isDefined),
        "You cannot have both DMI and JTAG interface in HasPeripheryDebugModuleImp")

      require(!(debug.clockeddmi.isDefined && debug.apb.isDefined),
        "You cannot have both DMI and APB interface in HasPeripheryDebugModuleImp")

      require(!(debug.systemjtag.isDefined && debug.apb.isDefined),
        "You cannot have both APB and JTAG interface in HasPeripheryDebugModuleImp")

      debug.clockeddmi.foreach { dbg => outerdebug.module.io.dmi.get <> dbg }

      /*(debug.apb
        zip outer.apbDebugNodeOpt
        zip outerdebug.module.io.apb_clock
        zip outerdebug.module.io.apb_reset).foreach {
        case (((io, apb), c ), r) =>
          apb.out(0)._1 <> io
          c:= io.clock
          r:= io.reset
      }*/

      outerdebug.module.io.debug_reset := debug.reset
      outerdebug.module.io.debug_clock := debug.clock

      debug.ndreset := outerdebug.module.io.ctrl.ndreset
      debug.dmactive := outerdebug.module.io.ctrl.dmactive
      outerdebug.module.io.ctrl.dmactiveAck := debug.dmactiveAck
      debug.extTrigger.foreach { x => outerdebug.module.io.extTrigger.foreach {y => x <> y}}

      // TODO in inheriting traits: Set this to something meaningful, e.g. "component is in reset or powered down"
      outerdebug.module.io.ctrl.debugUnavail.foreach { _ := false.B }

      debug
    })

    val dtm = debug.flatMap(_.systemjtag.map(instantiateJtagDTM(_)))

    def instantiateJtagDTM(sj: SystemJTAGIO): DebugTransportModuleJTAG = {

      val dtm = Module(new DebugTransportModuleJTAG(p(DebugModuleKey).get.nDMIAddrSize)) //, p(JtagDTMKey)))
      dtm.io.jtag <> sj.jtag

      debug.map(_.disableDebug.foreach { x => dtm.io.jtag.TMS := sj.jtag.TMS | x })  // force TMS high when debug is disabled

      dtm.io.jtag_clock  := sj.jtag.TCK
      dtm.io.jtag_reset  := sj.reset
      dtm.io.jtag_mfr_id := sj.mfr_id
      dtm.io.jtag_part_number := sj.part_number
      dtm.io.jtag_version := sj.version
      dtm.rf_reset := sj.reset

      Some(DM).map { outerdebug => 
        outerdebug.module.io.dmi.get.dmi <> dtm.io.dmi
        outerdebug.module.io.dmi.get.dmiClock := sj.jtag.TCK
        outerdebug.module.io.dmi.get.dmiReset := sj.reset
      }
      dtm
    }

    // do not let dma AXI signals optimized out
    dontTouch(dma.out.head._1)
    dontTouch(extDev.out.head._1)
    dontTouch(io.extIntrs)
  }

}<|MERGE_RESOLUTION|>--- conflicted
+++ resolved
@@ -192,12 +192,10 @@
       xs_core(i).module.io.externalInterrupt.msip := clint.module.io.msip(i)
       // xs_core(i).module.io.externalInterrupt.meip := RegNext(RegNext(io.meip(i)))
       xs_core(i).module.io.externalInterrupt.meip := plic.module.io.extra.get.meip(i)
-<<<<<<< HEAD
       xs_core(i).module.io.externalInterrupt.debug_int := DM.module.io.debug_int(i)
-      l2prefetcher(i).module.io.enable := xs_core(i).module.io.l2_pf_enable
-=======
+
       l2prefetcher(i).module.io.enable := RegNext(xs_core(i).module.io.l2_pf_enable)
->>>>>>> 97301f30
+
       l2prefetcher(i).module.io.in <> l2cache(i).module.io
     }
 

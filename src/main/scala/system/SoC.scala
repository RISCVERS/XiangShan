--- conflicted
+++ resolved
@@ -1,6 +1,6 @@
 package system
 
-import noop.{NOOP, NOOPConfig, Cache, L2Cache, CacheConfig}
+import noop._
 import bus.axi4.{AXI4, AXI4Lite}
 import bus.simplebus._
 
@@ -8,7 +8,7 @@
 import chisel3.util._
 import chisel3.util.experimental.BoringUtils
 
-class NOOPSoC(implicit val p: NOOPConfig) extends Module {
+class NOOPSoC(implicit val p: NOOPConfig) extends NOOPModule {
   val io = IO(new Bundle{
     val mem = new AXI4
     val mmio = (if (p.FPGAPlatform) { new AXI4Lite } else { new SimpleBusUC })
@@ -17,65 +17,29 @@
   })
 
   val noop = Module(new NOOP)
-<<<<<<< HEAD
-  val cohMg = Module(new CoherenceInterconnect)
-  cohMg.io.in(0) <> noop.io.imem
-  cohMg.io.in(1) <> noop.io.dmem
-	
-	/*
-	// add L2 Cache and Dcache Prefetcher
-	val prefetcher = Module(new Prefetcher)
-	prefetcher.io.in <> noop.io.prefetchReq
 
-	val l2cacheIn = Wire(new SimpleBusUC)
-	val l2cacheInReqArb = Module(new Arbiter(noop.io.prefetchReq, 2))
-	l2cacheInReqArb.io.in(0) <> cohMg.io.out.req
-	l2cacheInReqArb.io.in(1) <> prefetcher.io.out
-	l2cacheIn.req <> l2cacheInReqArb.io.out
-	cohMg.io.out.resp <> l2cacheIn.resp
-
-	val mmioXbar = Module(new SimpleBusCrossbarNto1(2))
-	
-	val l2cacheOut = Wire(new SimpleBusUC)
-	l2cacheOut <> Cache(in = l2cacheIn, mmio = mmioXbar.io.in(0), flush = "b00".U, enable = true)(CacheConfig(ro = false, name = "l2cache", cacheLevel = 2))
-	io.mem <> l2cacheOut.toAXI4()
-
-	mmioXbar.io.in(1) <> noop.io.mmio
-	if (p.FPGAPlatform) io.mmio <> mmioXbar.io.out.toAXI4Lite()
-  else io.mmio <> mmioXbar.io.out
-	*/
-	
-	// add L2 Cache
-	val mmioXbar = Module(new SimpleBusCrossbarNto1(2))
-	
-	val l2cacheOut = Wire(new SimpleBusUC)
-	l2cacheOut <> Cache(in = cohMg.io.out, mmio = mmioXbar.io.in(0), flush = "b00".U, enable = true)(CacheConfig(ro = false, name = "l2cache", cacheLevel = 2))
-	io.mem <> l2cacheOut.toAXI4()
-
-	mmioXbar.io.in(1) <> noop.io.mmio
-	if (p.FPGAPlatform) io.mmio <> mmioXbar.io.out.toAXI4Lite()
-  else io.mmio <> mmioXbar.io.out
-	
-	/*
-	// no L2 Cache
-	io.mem <> cohMg.io.out.toAXI4()
-=======
   val cohMg = Module(new CoherenceManager)
   val xbar = Module(new SimpleBusCrossbarNto1(2))
   cohMg.io.in <> noop.io.imem.mem
   noop.io.dmem.coh <> cohMg.io.out.coh
   xbar.io.in(0) <> cohMg.io.out.mem
   xbar.io.in(1) <> noop.io.dmem.mem
-  io.mem <> xbar.io.out.toAXI4()
+  
+  if (HasL2cache) {
+    val l2cacheOut = Wire(new SimpleBusUC)
+    l2cacheOut <> Cache(in = xbar.io.out, mmio = 0.U.asTypeOf(new SimpleBusUC), flush = "b00".U, enable = true)(CacheConfig(ro = false, name = "l2cache", cacheLevel = 2))
+    io.mem <> l2cacheOut.toAXI4()
+  } else {
+    io.mem <> xbar.io.out.toAXI4()
+  }
 
   noop.io.imem.coh.resp.ready := true.B
   noop.io.imem.coh.req.valid := false.B
   noop.io.imem.coh.req.bits := DontCare
->>>>>>> 1a90bc18
 
   if (p.FPGAPlatform) io.mmio <> noop.io.mmio.toAXI4Lite()
   else io.mmio <> noop.io.mmio
-	*/
+
   val mtipSync = RegNext(RegNext(io.mtip))
   val meipSync = RegNext(RegNext(io.meip))
   BoringUtils.addSource(mtipSync, "mtip")

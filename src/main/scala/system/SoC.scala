package system

import noop._
import bus.axi4.{AXI4, AXI4Lite}
import bus.simplebus._

import chisel3._
import chisel3.util._
import chisel3.util.experimental.BoringUtils

trait HasSoCParameter {
  val EnableILA = false
  val HasL2cache = true
  val HasPrefetch = true
}

class ILABundle extends Bundle {
  val WBUpc = UInt(32.W)
  val WBUvalid = UInt(1.W)
  val WBUrfWen = UInt(1.W)
  val WBUrfDest = UInt(5.W)
  val WBUrfData = UInt(64.W)
  val InstrCnt = UInt(64.W)
}

class NOOPSoC(implicit val p: NOOPConfig) extends Module with HasSoCParameter {
  val io = IO(new Bundle{
    val mem = new AXI4
    val mmio = (if (p.FPGAPlatform) { new AXI4Lite } else { new SimpleBusUC })
    val frontend = Flipped(new AXI4)
    val mtip = Input(Bool())
    val meip = Input(Bool())
    val ila = if (p.FPGAPlatform && EnableILA) Some(Output(new ILABundle)) else None
  })

  val noop = Module(new NOOP)
  val cohMg = Module(new CoherenceManager)
  val xbar = Module(new SimpleBusCrossbarNto1(2))
  cohMg.io.in <> noop.io.imem.mem
  noop.io.dmem.coh <> cohMg.io.out.coh
  xbar.io.in(0) <> cohMg.io.out.mem
  xbar.io.in(1) <> noop.io.dmem.mem

  val axi2sb = Module(new AXI42SimpleBusConverter())
  axi2sb.io.in <> io.frontend
  noop.io.frontend <> axi2sb.io.out

  if (HasL2cache) {
    val l2cacheOut = Wire(new SimpleBusC)
    val l2cacheIn = if (HasPrefetch) {
      val prefetcher = Module(new Prefetcher)
      val l2cacheIn = Wire(new SimpleBusUC)
      prefetcher.io.in <> xbar.io.out.req
      l2cacheIn.req <> prefetcher.io.out
      xbar.io.out.resp <> l2cacheIn.resp
      l2cacheIn
    } else xbar.io.out
<<<<<<< HEAD
    l2cacheOut <> Cache(in = l2cacheIn, mmio = 0.U.asTypeOf(new SimpleBusUC) :: Nil, flush = "b00".U, enable = true)(
=======
    val l2Empty = Wire(Bool())
    l2cacheOut <> Cache(in = l2cacheIn, mmio = 0.U.asTypeOf(new SimpleBusUC), flush = "b00".U, empty = l2Empty, enable = true)(
>>>>>>> 0fc0cefd
      CacheConfig(name = "l2cache", totalSize = 128, cacheLevel = 2))
    io.mem <> l2cacheOut.mem.toAXI4()
    l2cacheOut.coh.resp.ready := true.B
    l2cacheOut.coh.req.valid := false.B
    l2cacheOut.coh.req.bits := DontCare
  } else {
    io.mem <> xbar.io.out.toAXI4()
  }
  
  noop.io.imem.coh.resp.ready := true.B
  noop.io.imem.coh.req.valid := false.B
  noop.io.imem.coh.req.bits := DontCare

  if (p.FPGAPlatform) io.mmio <> noop.io.mmio.toAXI4Lite()
  else io.mmio <> noop.io.mmio

  val mtipSync = RegNext(RegNext(io.mtip))
  val meipSync = RegNext(RegNext(io.meip))
  BoringUtils.addSource(mtipSync, "mtip")
  BoringUtils.addSource(meipSync, "meip")

  // ILA
  if (p.FPGAPlatform) {
    def BoringUtilsConnect(sink: UInt, id: String) {
      val temp = WireInit(0.U(64.W))
      BoringUtils.addSink(temp, id)
      sink := temp
    }

    val dummy = WireInit(0.U.asTypeOf(new ILABundle))
    val ila = io.ila.getOrElse(dummy)
    BoringUtilsConnect(ila.WBUpc      ,"ilaWBUpc")
    BoringUtilsConnect(ila.WBUvalid   ,"ilaWBUvalid")
    BoringUtilsConnect(ila.WBUrfWen   ,"ilaWBUrfWen")
    BoringUtilsConnect(ila.WBUrfDest  ,"ilaWBUrfDest")
    BoringUtilsConnect(ila.WBUrfData  ,"ilaWBUrfData")
    BoringUtilsConnect(ila.InstrCnt   ,"ilaInstrCnt")
  }
}<|MERGE_RESOLUTION|>--- conflicted
+++ resolved
@@ -55,12 +55,8 @@
       xbar.io.out.resp <> l2cacheIn.resp
       l2cacheIn
     } else xbar.io.out
-<<<<<<< HEAD
-    l2cacheOut <> Cache(in = l2cacheIn, mmio = 0.U.asTypeOf(new SimpleBusUC) :: Nil, flush = "b00".U, enable = true)(
-=======
     val l2Empty = Wire(Bool())
-    l2cacheOut <> Cache(in = l2cacheIn, mmio = 0.U.asTypeOf(new SimpleBusUC), flush = "b00".U, empty = l2Empty, enable = true)(
->>>>>>> 0fc0cefd
+    l2cacheOut <> Cache(in = l2cacheIn, mmio = 0.U.asTypeOf(new SimpleBusUC) :: Nil, flush = "b00".U, empty = l2Empty, enable = true)(
       CacheConfig(name = "l2cache", totalSize = 128, cacheLevel = 2))
     io.mem <> l2cacheOut.mem.toAXI4()
     l2cacheOut.coh.resp.ready := true.B

package system

import chipsalliance.rocketchip.config.Parameters
import device.{AXI4Plic, AXI4Timer, TLTimer}
import chisel3._
import chisel3.util._
import freechips.rocketchip.diplomacy.{AddressSet, LazyModule, LazyModuleImp}
import freechips.rocketchip.tilelink.{BankBinder, TLBuffer, TLBundleParameters, TLCacheCork, TLClientNode, TLFilter, TLFuzzer, TLIdentityNode, TLToAXI4, TLWidthWidget, TLXbar}
import utils.{DataDontCareNode, DebugIdentityNode}
import utils.XSInfo
import xiangshan.{DifftestBundle, HasXSLog, HasXSParameter, XSBundle, XSCore}
import xiangshan.cache.prefetch._
import sifive.blocks.inclusivecache.{CacheParameters, InclusiveCache, InclusiveCacheMicroParameters}
import freechips.rocketchip.diplomacy.{AddressSet, LazyModule, LazyModuleImp}
import freechips.rocketchip.devices.tilelink.{DevNullParams, TLError}
import freechips.rocketchip.amba.axi4.{AXI4Deinterleaver, AXI4Fragmenter, AXI4IdIndexer, AXI4IdentityNode, AXI4ToTL, AXI4UserYanker}
import freechips.rocketchip.diplomaticobjectmodel.logicaltree.GenericLogicalTreeNode
import freechips.rocketchip.interrupts.{IntSinkNode, IntSinkParameters, IntSinkPortParameters, IntSinkPortSimple}
import freechips.rocketchip.tile.{BusErrorUnit, BusErrorUnitParams, BusErrors, L1BusErrors}

case class SoCParameters
(
  NumCores: Integer = 1,
  EnableILA: Boolean = false,
  HasL2Cache: Boolean = false,
  HasPrefetch: Boolean = false
)

trait HasSoCParameter extends HasXSParameter{
  val soc = top.Parameters.get.socParameters
  val NumCores = soc.NumCores
  val EnableILA = soc.EnableILA
  val HasL2cache = soc.HasL2Cache
  val HasPrefetch = soc.HasPrefetch
}

class ILABundle extends Bundle {}


class L1CacheErrorInfo extends XSBundle{
  val paddr = Valid(UInt(PAddrBits.W))
  // for now, we only detect ecc
  val ecc_error = Valid(Bool())
}

class XSL1BusErrors(val nCores: Int) extends  BusErrors {
  val icache = Vec(nCores, new L1CacheErrorInfo)
  val l1plus = Vec(nCores, new L1CacheErrorInfo)
  val dcache = Vec(nCores, new L1CacheErrorInfo)

  override def toErrorList: List[Option[(ValidIO[UInt], String, String)]] =
    List.tabulate(nCores){i =>
      List(
        Some(icache(i).paddr, s"IBUS_$i", s"Icache_$i bus error"),
        Some(icache(i).ecc_error, s"I_ECC_$i", s"Icache_$i ecc error"),
        Some(l1plus(i).paddr, s"L1PLUS_$i", s"L1PLUS_$i bus error"),
        Some(l1plus(i).ecc_error, s"L1PLUS_ECC_$i", s"L1PLUS_$i ecc error"),
        Some(dcache(i).paddr, s"DBUS_$i", s"Dcache_$i bus error"),
        Some(dcache(i).ecc_error, s"D_ECC_$i", s"Dcache_$i ecc error")
      )
    }.flatten
}

class XSSoc()(implicit p: Parameters) extends LazyModule with HasSoCParameter {
  // CPU Cores
  private val xs_core = Seq.fill(NumCores)(LazyModule(new XSCore()))

  // L1 to L2 network
  // -------------------------------------------------
  private val l2_xbar = Seq.fill(NumCores)(TLXbar())

  private val l2cache = Seq.fill(NumCores)(LazyModule(new InclusiveCache(
    CacheParameters(
      level = 2,
      ways = L2NWays,
      sets = L2NSets,
      blockBytes = L2BlockSize,
      beatBytes = L1BusWidth / 8, // beatBytes = l1BusDataWidth / 8
<<<<<<< HEAD
      replacement = "plru",
      cacheName = s"L2"
=======
      cacheName = s"L2",
      enablePerf = env.EnablePerfDebug && !env.FPGAPlatform
>>>>>>> d5a02619
    ),
    InclusiveCacheMicroParameters(
      writeBytes = 32
    )
  )))

  private val l2prefetcher = Seq.fill(NumCores)(LazyModule(new L2Prefetcher()))

  // L2 to L3 network
  // -------------------------------------------------
  private val l3_xbar = TLXbar()

  private val l3_node = LazyModule(new InclusiveCache(
    CacheParameters(
      level = 3,
      ways = L3NWays,
      sets = L3NSets,
      blockBytes = L3BlockSize,
      beatBytes = L2BusWidth / 8,
<<<<<<< HEAD
      replacement = "plru",
      cacheName = "L3"
=======
      cacheName = "L3",
      enablePerf = env.EnablePerfDebug && !env.FPGAPlatform
>>>>>>> d5a02619
    ),
    InclusiveCacheMicroParameters(
      writeBytes = 32
    )
  )).node

  // L3 to memory network
  // -------------------------------------------------
  private val memory_xbar = TLXbar()
  private val mmioXbar = TLXbar()

  // only mem, dma and extDev are visible externally
  val mem = Seq.fill(L3NBanks)(AXI4IdentityNode())
  val dma = AXI4IdentityNode()
  val extDev = AXI4IdentityNode()

  // connections
  // -------------------------------------------------
  for (i <- 0 until NumCores) {
    l2_xbar(i) := TLBuffer() := DebugIdentityNode() := xs_core(i).memBlock.dcache.clientNode
    l2_xbar(i) := TLBuffer() := DebugIdentityNode() := xs_core(i).l1pluscache.clientNode
    l2_xbar(i) := TLBuffer() := DebugIdentityNode() := xs_core(i).ptw.node
    l2_xbar(i) := TLBuffer() := DebugIdentityNode() := l2prefetcher(i).clientNode

    mmioXbar   := TLBuffer() := DebugIdentityNode() := xs_core(i).memBlock.uncache.clientNode
    mmioXbar   := TLBuffer() := DebugIdentityNode() := xs_core(i).frontend.instrUncache.clientNode
    l2cache(i).node := DataDontCareNode(a = true, b = true) := TLBuffer() := DebugIdentityNode() := l2_xbar(i)
    l3_xbar := TLBuffer() := DebugIdentityNode() := l2cache(i).node
  }

  // DMA should not go to MMIO
  val mmioRange = AddressSet(base = 0x0000000000L, mask = 0x007fffffffL)
  // AXI4ToTL needs a TLError device to route error requests,
  // add one here to make it happy.
  val tlErrorParams = DevNullParams(
    address = Seq(mmioRange),
    maxAtomic = 8,
    maxTransfer = 64)
  val tlError = LazyModule(new TLError(params = tlErrorParams, beatBytes = L2BusWidth / 8))
  private val tlError_xbar = TLXbar()
  tlError_xbar :=
    AXI4ToTL() :=
    AXI4UserYanker(Some(1)) :=
    AXI4Fragmenter() :=
    AXI4IdIndexer(1) :=
    dma
  tlError.node := tlError_xbar

  l3_xbar :=
    TLBuffer() :=
    DebugIdentityNode() :=
    tlError_xbar

  val bankedNode =
    BankBinder(L3NBanks, L3BlockSize) :*= l3_node :*= TLBuffer() :*= DebugIdentityNode() :*= l3_xbar

  for(i <- 0 until L3NBanks) {
    mem(i) :=
      AXI4UserYanker() :=
      TLToAXI4() :=
      TLWidthWidget(L3BusWidth / 8) :=
      TLBuffer() :=
      TLCacheCork() :=
      bankedNode
  }

  private val clint = LazyModule(new TLTimer(
    Seq(AddressSet(0x38000000L, 0x0000ffffL)),
    sim = !env.FPGAPlatform
  ))

  clint.node := mmioXbar
  extDev := AXI4UserYanker() := TLToAXI4() := mmioXbar

  val fakeTreeNode = new GenericLogicalTreeNode

  val beu = LazyModule(
    new BusErrorUnit(new XSL1BusErrors(NumCores), BusErrorUnitParams(0x38010000), fakeTreeNode))
  beu.node := mmioXbar

  class BeuSinkNode()(implicit p: Parameters) extends LazyModule {
    val intSinkNode = IntSinkNode(IntSinkPortSimple())
    lazy val module = new LazyModuleImp(this){
      val interrupt = IO(Output(Bool()))
      interrupt := intSinkNode.in.head._1.head
    }
  }
  val beuSink = LazyModule(new BeuSinkNode())
  beuSink.intSinkNode := beu.intNode

  val plic = LazyModule(new AXI4Plic(
    Seq(AddressSet(0x3c000000L, 0x03ffffffL)),
    sim = !env.FPGAPlatform
  ))
  plic.node := AXI4UserYanker() := TLToAXI4() := mmioXbar

  lazy val module = new LazyModuleImp(this){
    val io = IO(new Bundle{
      val extIntrs = Input(UInt(NrExtIntr.W))
      // val meip = Input(Vec(NumCores, Bool()))
      val ila = if(env.FPGAPlatform && EnableILA) Some(Output(new ILABundle)) else None
    })
    val difftestIO0 = IO(new DifftestBundle())
    val difftestIO1 = IO(new DifftestBundle())
    val difftestIO = Seq(difftestIO0, difftestIO1)

    val trapIO0 = IO(new xiangshan.TrapIO())
    val trapIO1 = IO(new xiangshan.TrapIO())
    val trapIO = Seq(trapIO0, trapIO1)

    plic.module.io.extra.get.intrVec <> RegNext(beuSink.module.interrupt)

    for (i <- 0 until NumCores) {
      xs_core(i).module.io.hartId := i.U
      xs_core(i).module.io.externalInterrupt.mtip := clint.module.io.mtip(i)
      xs_core(i).module.io.externalInterrupt.msip := clint.module.io.msip(i)
      beu.module.io.errors.l1plus(i) := RegNext(xs_core(i).module.io.l1plus_error)
      beu.module.io.errors.icache(i) := RegNext(xs_core(i).module.io.icache_error)
      beu.module.io.errors.dcache(i) := RegNext(xs_core(i).module.io.dcache_error)
      // xs_core(i).module.io.externalInterrupt.meip := RegNext(RegNext(io.meip(i)))
      xs_core(i).module.io.externalInterrupt.meip := plic.module.io.extra.get.meip(i)
      l2prefetcher(i).module.io.enable := RegNext(xs_core(i).module.io.l2_pf_enable)
      l2prefetcher(i).module.io.in <> l2cache(i).module.io
    }

    difftestIO0 <> xs_core(0).module.difftestIO
    difftestIO1 <> DontCare
    trapIO0 <> xs_core(0).module.trapIO
    trapIO1 <> DontCare
    
    if (env.DualCore) {
      difftestIO1 <> xs_core(1).module.difftestIO
      trapIO1 <> xs_core(1).module.trapIO
    }
    // do not let dma AXI signals optimized out
    dontTouch(dma.out.head._1)
    dontTouch(extDev.out.head._1)
    dontTouch(io.extIntrs)
  }

}<|MERGE_RESOLUTION|>--- conflicted
+++ resolved
@@ -76,13 +76,9 @@
       sets = L2NSets,
       blockBytes = L2BlockSize,
       beatBytes = L1BusWidth / 8, // beatBytes = l1BusDataWidth / 8
-<<<<<<< HEAD
       replacement = "plru",
-      cacheName = s"L2"
-=======
       cacheName = s"L2",
       enablePerf = env.EnablePerfDebug && !env.FPGAPlatform
->>>>>>> d5a02619
     ),
     InclusiveCacheMicroParameters(
       writeBytes = 32
@@ -102,13 +98,9 @@
       sets = L3NSets,
       blockBytes = L3BlockSize,
       beatBytes = L2BusWidth / 8,
-<<<<<<< HEAD
       replacement = "plru",
-      cacheName = "L3"
-=======
       cacheName = "L3",
       enablePerf = env.EnablePerfDebug && !env.FPGAPlatform
->>>>>>> d5a02619
     ),
     InclusiveCacheMicroParameters(
       writeBytes = 32

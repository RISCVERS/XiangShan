--- conflicted
+++ resolved
@@ -101,13 +101,8 @@
     l2_xbar(i) := TLBuffer() := DebugIdentityNode() := xs_core(i).ptw.node
     l2_xbar(i) := TLBuffer() := DebugIdentityNode() := xs_core(i).l2Prefetcher.clientNode
     mmioXbar   := TLBuffer() := DebugIdentityNode() := xs_core(i).memBlock.uncache.clientNode
-<<<<<<< HEAD
     mmioXbar   := TLBuffer() := DebugIdentityNode() := xs_core(i).frontend.instrUncache.clientNode
-    l2cache(i).node := TLBuffer() := DebugIdentityNode() := l2_xbar(i)
-=======
-    mmioXbar   := TLBuffer() := DebugIdentityNode() := xs_core(i).instrUncache.clientNode
     l2cache(i).node := DataDontCareNode(a = true, b = true) := TLBuffer() := DebugIdentityNode() := l2_xbar(i)
->>>>>>> ec2edf78
     l3_xbar := TLBuffer() := DebugIdentityNode() := l2cache(i).node
   }
 

package xiangshan.backend.ftq

import chipsalliance.rocketchip.config.Parameters
import chisel3._
import chisel3.util._
import utils.{AsyncDataModuleTemplate, CircularQueuePtr, DataModuleTemplate, HasCircularQueuePtrHelper, SRAMTemplate, SyncDataModuleTemplate, XSDebug, XSPerfAccumulate}
import xiangshan._
import xiangshan.frontend.{GlobalHistory, RASEntry}
import xiangshan.frontend.PreDecodeInfoForDebug

<<<<<<< HEAD
class FtqPtr(implicit p: Parameters) extends CircularQueuePtr[FtqPtr](
  p => p(XSCoreParamsKey).FtqSize
){
  override def cloneType = (new FtqPtr).asInstanceOf[this.type]
}

=======
class FtqPtr extends CircularQueuePtr[FtqPtr](FtqPtr.FtqSize)
>>>>>>> 547e39f7

object FtqPtr {
  def apply(f: Bool, v: UInt)(implicit p: Parameters): FtqPtr = {
    val ptr = Wire(new FtqPtr)
    ptr.flag := f
    ptr.value := v
    ptr
  }
}

trait HasFtqHelper { this: XSModule =>
  def GetPcByFtq(ftqPC: UInt, ftqOffset: UInt, hasLastPrev: Bool, lastPacketPC: UInt) = {
    assert(ftqPC.getWidth == VAddrBits)
    assert(lastPacketPC.getWidth == VAddrBits)
    assert(ftqOffset.getWidth == log2Up(PredictWidth))
    val idxBits = ftqPC.head(VAddrBits - ftqOffset.getWidth - instOffsetBits)
    val lastIdxBits = lastPacketPC.head(VAddrBits - ftqOffset.getWidth - instOffsetBits)
    val selLastPacket = hasLastPrev && (ftqOffset === 0.U)
    val packetIdx = Mux(selLastPacket, lastIdxBits, idxBits)
    Cat(
      packetIdx, // packet pc
      Mux(selLastPacket, Fill(ftqOffset.getWidth, 1.U(1.W)), ftqOffset),
      0.U(instOffsetBits.W)
    )
  }
}


class FtqNRSRAM[T <: Data](gen: T, numRead: Int)(implicit p: Parameters) extends XSModule {

  val io = IO(new Bundle() {
    val raddr = Input(Vec(numRead, UInt(log2Up(FtqSize).W)))
    val ren = Input(Vec(numRead, Bool()))
    val rdata = Output(Vec(numRead, gen))
    val waddr = Input(UInt(log2Up(FtqSize).W))
    val wen = Input(Bool())
    val wdata = Input(gen)
  })

  for(i <- 0 until numRead){
    val sram = Module(new SRAMTemplate(gen, FtqSize))
    sram.io.r.req.valid := io.ren(i)
    sram.io.r.req.bits.setIdx := io.raddr(i)
    io.rdata(i) := sram.io.r.resp.data(0)
    sram.io.w.req.valid := io.wen
    sram.io.w.req.bits.setIdx := io.waddr
    sram.io.w.req.bits.data := VecInit(io.wdata)
  }

}

class Ftq_4R_SRAMEntry(implicit p: Parameters) extends XSBundle {
  val ftqPC = UInt(VAddrBits.W)
  val lastPacketPC = ValidUndirectioned(UInt(VAddrBits.W))
  val hist = new GlobalHistory
  val br_mask = Vec(PredictWidth, Bool())
}

// redirect and commit need read these infos
class Ftq_2R_SRAMEntry(implicit p: Parameters) extends XSBundle {
  val rasSp = UInt(log2Ceil(RasSize).W)
  val rasEntry = new RASEntry
  val predHist = new GlobalHistory
  val specCnt = Vec(PredictWidth, UInt(10.W))
}

class Ftq_1R_Commit_SRAMEntry(implicit p: Parameters) extends XSBundle {
  val metas = Vec(PredictWidth, new BpuMeta)
  val rvc_mask = Vec(PredictWidth, Bool())

  val pd = Vec(PredictWidth, new PreDecodeInfoForDebug(!env.FPGAPlatform))
}

class FtqRead(implicit val p: Parameters) extends Bundle {
  val ptr = Output(new FtqPtr)
  val entry = Input(new FtqEntry)
}

class Ftq(implicit p: Parameters) extends XSModule with HasCircularQueuePtrHelper {
  val io = IO(new Bundle() {
    val enq = Flipped(DecoupledIO(new FtqEntry))
    val leftOne = Output(Bool())
    val enqPtr = Output(new FtqPtr)
    // roq commit, read out fectch packet and deq
    val roq_commits = Vec(CommitWidth, Flipped(ValidIO(new RoqCommitInfo)))
    val commit_ftqEntry = ValidIO(new FtqEntry)
    // redirect, reset enq ptr
    val redirect = Flipped(ValidIO(new Redirect))
    val flush = Input(Bool())
    val flushIdx = Input(new FtqPtr)
    val flushOffset = Input(UInt(log2Up(PredictWidth).W))
    // update mispredict target
    val frontendRedirect = Flipped(ValidIO(new Redirect))
    // exu write back, update info
    val exuWriteback = Vec(exuParameters.JmpCnt + exuParameters.AluCnt, Flipped(ValidIO(new ExuOutput)))
    // pc read reqs (0: jump/auipc 1~6: mispredict/load replay 7: exceptions)
    val ftqRead = Vec(1 + 6 + 1, Flipped(new FtqRead))
    val cfiRead = Flipped(new FtqRead)
    val bpuInfo = new Bundle {
      val bpRight = Output(UInt(XLEN.W))
      val bpWrong = Output(UInt(XLEN.W))
    }
  })

  val headPtr, tailPtr = RegInit(FtqPtr(false.B, 0.U))

  val validEntries = distanceBetween(tailPtr, headPtr)

  // enq
  io.leftOne := validEntries === (FtqSize - 1).U
  io.enq.ready := validEntries < FtqSize.U
  io.enqPtr := tailPtr

  val stage2Flush = io.redirect.valid || io.flush
  val stage3Flush = RegNext(stage2Flush)

  val real_fire = io.enq.fire() && !stage2Flush && !stage3Flush

  val ftq_pc_mem = Module(new SyncDataModuleTemplate(new Ftq_4R_SRAMEntry, FtqSize, 9, 1))
  ftq_pc_mem.io.wen(0) := real_fire
  ftq_pc_mem.io.waddr(0) := tailPtr.value
  ftq_pc_mem.io.wdata(0).ftqPC := io.enq.bits.ftqPC
  ftq_pc_mem.io.wdata(0).lastPacketPC := io.enq.bits.lastPacketPC
  ftq_pc_mem.io.wdata(0).hist := io.enq.bits.hist
  ftq_pc_mem.io.wdata(0).br_mask := io.enq.bits.br_mask
  val ftq_2r_sram = Module(new FtqNRSRAM(new Ftq_2R_SRAMEntry, 2))
  ftq_2r_sram.io.wen := real_fire
  ftq_2r_sram.io.waddr := tailPtr.value
  ftq_2r_sram.io.wdata.rasSp := io.enq.bits.rasSp
  ftq_2r_sram.io.wdata.rasEntry := io.enq.bits.rasTop
  ftq_2r_sram.io.wdata.predHist := io.enq.bits.predHist
  ftq_2r_sram.io.wdata.specCnt := io.enq.bits.specCnt
  val pred_target_sram = Module(new FtqNRSRAM(UInt(VAddrBits.W), 1))
  pred_target_sram.io.wen := real_fire
  pred_target_sram.io.waddr := tailPtr.value
  pred_target_sram.io.wdata := io.enq.bits.target
  val ftq_1r_sram = Module(new FtqNRSRAM(new Ftq_1R_Commit_SRAMEntry, 1))
  ftq_1r_sram.io.wen := real_fire
  ftq_1r_sram.io.waddr := tailPtr.value
  ftq_1r_sram.io.wdata.metas := io.enq.bits.metas
  ftq_1r_sram.io.wdata.rvc_mask := io.enq.bits.rvc_mask
  ftq_1r_sram.io.wdata.pd := io.enq.bits.pd

  // multi-write
  val update_target = Reg(Vec(FtqSize, UInt(VAddrBits.W)))
  val cfiIndex_vec = Reg(Vec(FtqSize, ValidUndirectioned(UInt(log2Up(PredictWidth).W))))
  val cfiIsCall, cfiIsRet, cfiIsJalr, cfiIsRVC = Reg(Vec(FtqSize, Bool()))
  val mispredict_vec = Reg(Vec(FtqSize, Vec(PredictWidth, Bool())))

  val s_invalid :: s_valid :: s_commited :: Nil = Enum(3)
  val commitStateQueue = RegInit(VecInit(Seq.fill(FtqSize) {
    VecInit(Seq.fill(PredictWidth)(s_invalid))
  }))

  when(real_fire) {
    val enqIdx = tailPtr.value
    commitStateQueue(enqIdx) := VecInit(io.enq.bits.valids.map(v => Mux(v, s_valid, s_invalid)))
    cfiIndex_vec(enqIdx) := io.enq.bits.cfiIndex
    cfiIsCall(enqIdx) := io.enq.bits.cfiIsCall
    cfiIsRet(enqIdx) := io.enq.bits.cfiIsRet
    cfiIsJalr(enqIdx) := io.enq.bits.cfiIsJalr
    cfiIsRVC(enqIdx) := io.enq.bits.cfiIsRVC
    mispredict_vec(enqIdx) := WireInit(VecInit(Seq.fill(PredictWidth)(false.B)))
    update_target(enqIdx) := io.enq.bits.target
  }

  tailPtr := tailPtr + real_fire

  // exu write back, update some info
  for ((wb, i) <- io.exuWriteback.zipWithIndex) {
    val wbIdx = wb.bits.redirect.ftqIdx.value
    val offset = wb.bits.redirect.ftqOffset
    val cfiUpdate = wb.bits.redirect.cfiUpdate
    when(wb.valid && wb.bits.redirectValid) {
      mispredict_vec(wbIdx)(offset) := cfiUpdate.isMisPred
      when(cfiUpdate.taken && offset < cfiIndex_vec(wbIdx).bits) {
        cfiIndex_vec(wbIdx).valid := true.B
        cfiIndex_vec(wbIdx).bits := offset
        cfiIsCall(wbIdx) := wb.bits.uop.cf.pd.isCall
        cfiIsRet(wbIdx) := wb.bits.uop.cf.pd.isRet
        cfiIsJalr(wbIdx) := wb.bits.uop.cf.pd.isJalr
        cfiIsRVC(wbIdx) := wb.bits.uop.cf.pd.isRVC
      }
      when (offset === cfiIndex_vec(wbIdx).bits) {
        cfiIndex_vec(wbIdx).valid := cfiUpdate.taken
      }
    }
  }

  // fix mispredict entry
  val lastIsMispredict = RegNext(
    io.redirect.valid && io.redirect.bits.level === RedirectLevel.flushAfter, init = false.B
  )
  when(io.frontendRedirect.valid && lastIsMispredict) {
    update_target(io.frontendRedirect.bits.ftqIdx.value) := io.frontendRedirect.bits.cfiUpdate.target
  }

  // commit
  for (c <- io.roq_commits) {
    when(c.valid) {
      commitStateQueue(c.bits.ftqIdx.value)(c.bits.ftqOffset) := s_commited
    }
  }

  val headClear = Cat(commitStateQueue(headPtr.value).map(s => {
    s === s_invalid || s === s_commited
  })).andR()
  when(headClear && headPtr =/= tailPtr) {
    headPtr := headPtr + 1.U
  }

  ftq_pc_mem.io.raddr(0) := headPtr.value
  ftq_2r_sram.io.raddr(0) := headPtr.value
  ftq_2r_sram.io.ren(0) := true.B
  ftq_1r_sram.io.raddr(0) := headPtr.value
  ftq_1r_sram.io.ren(0) := true.B

  val commitEntry = Wire(new FtqEntry)
  val commit_valids = VecInit(commitStateQueue(headPtr.value).map(s => s === s_commited))
  // set state to invalid next cycle
  commitStateQueue(headPtr.value).zip(commit_valids).foreach({ case (s, v) => when(v) {
    s := s_invalid
  }
  })
  // from 4r sram
  commitEntry.ftqPC := RegNext(ftq_pc_mem.io.rdata(0).ftqPC)
  commitEntry.lastPacketPC := RegNext(ftq_pc_mem.io.rdata(0).lastPacketPC)
  commitEntry.hist := RegNext(ftq_pc_mem.io.rdata(0).hist)
  commitEntry.br_mask := RegNext(ftq_pc_mem.io.rdata(0).br_mask)
  // from 2r sram
  commitEntry.rasSp := RegNext(ftq_2r_sram.io.rdata(0).rasSp)
  commitEntry.rasTop := RegNext(ftq_2r_sram.io.rdata(0).rasEntry)
  commitEntry.predHist := RegNext(ftq_2r_sram.io.rdata(0).predHist)
  commitEntry.specCnt := RegNext(ftq_2r_sram.io.rdata(0).specCnt)
  // from 1r sram
  commitEntry.metas := RegNext(ftq_1r_sram.io.rdata(0).metas)
  commitEntry.rvc_mask := RegNext(ftq_1r_sram.io.rdata(0).rvc_mask)
  commitEntry.pd := RegNext(ftq_1r_sram.io.rdata(0).pd)
  // from regs
  commitEntry.valids := RegNext(RegNext(commit_valids))
  commitEntry.mispred := RegNext(RegNext(mispredict_vec(headPtr.value)))
  commitEntry.cfiIndex := RegNext(RegNext(cfiIndex_vec(headPtr.value)))
  commitEntry.cfiIsCall := RegNext(RegNext(cfiIsCall(headPtr.value)))
  commitEntry.cfiIsRet := RegNext(RegNext(cfiIsRet(headPtr.value)))
  commitEntry.cfiIsJalr := RegNext(RegNext(cfiIsJalr(headPtr.value)))
  commitEntry.cfiIsRVC := RegNext(RegNext(cfiIsRVC(headPtr.value)))
  commitEntry.target := RegNext(RegNext(update_target(headPtr.value)))

  io.commit_ftqEntry.valid := RegNext(RegNext(Cat(commit_valids).orR())) //TODO: do we need this?
  io.commit_ftqEntry.bits := commitEntry

  // read logic
  for ((req, i) <- io.ftqRead.zipWithIndex) {
    req.entry := DontCare
    ftq_pc_mem.io.raddr(1 + i) := req.ptr.value
    req.entry.ftqPC := ftq_pc_mem.io.rdata(1 + i).ftqPC
    req.entry.lastPacketPC := ftq_pc_mem.io.rdata(1 + i).lastPacketPC
    req.entry.hist := ftq_pc_mem.io.rdata(1 + i).hist
    req.entry.br_mask := ftq_pc_mem.io.rdata(1 + i).br_mask
    if(i == 0){ // jump, read npc
      pred_target_sram.io.raddr(0) := req.ptr.value
      pred_target_sram.io.ren(0) := true.B
      req.entry.target := pred_target_sram.io.rdata(0)
    }
  }
  ftq_2r_sram.io.raddr(1) := io.cfiRead.ptr.value
  ftq_2r_sram.io.ren(1) := true.B
  io.cfiRead.entry := DontCare
  io.cfiRead.entry.rasTop := ftq_2r_sram.io.rdata(1).rasEntry
  io.cfiRead.entry.rasSp := ftq_2r_sram.io.rdata(1).rasSp
  io.cfiRead.entry.predHist := ftq_2r_sram.io.rdata(1).predHist
  io.cfiRead.entry.specCnt := ftq_2r_sram.io.rdata(1).specCnt
  // redirect, reset ptr
  when(io.flush || io.redirect.valid){
    val idx = Mux(io.flush, io.flushIdx, io.redirect.bits.ftqIdx)
    val next = idx + 1.U
    tailPtr := next
    val offset = Mux(io.flush, io.flushOffset, io.redirect.bits.ftqOffset)
    val notMisPredict = io.flush || (io.redirect.valid && RedirectLevel.flushItself(io.redirect.bits.level))
    commitStateQueue(idx.value).zipWithIndex.foreach({ case (s, i) =>
      when(i.U > offset || (notMisPredict && i.U === offset)){
        s := s_invalid
      }
    })
    when(next.value =/= headPtr.value){ // if next.value === headPtr.value, ftq is full
      commitStateQueue(next.value).foreach(_ := s_invalid)
    }
  }

  XSPerfAccumulate("entry", validEntries)
  XSPerfAccumulate("stall", io.enq.valid && !io.enq.ready)
  XSPerfAccumulate("mispredictRedirect", io.redirect.valid && RedirectLevel.flushAfter === io.redirect.bits.level)
  XSPerfAccumulate("replayRedirect", io.redirect.valid && RedirectLevel.flushItself(io.redirect.bits.level))

  val predRights = (0 until PredictWidth).map{i => !commitEntry.mispred(i) && !commitEntry.pd(i).notCFI && commitEntry.valids(i)}
  val predWrongs = (0 until PredictWidth).map{i => commitEntry.mispred(i) && !commitEntry.pd(i).notCFI && commitEntry.valids(i)}

  // Branch Predictor Perf counters
  if (!env.FPGAPlatform && env.EnablePerfDebug) {
    val fires = commitEntry.valids.zip(commitEntry.pd).map{case (valid, pd) => valid && !pd.notCFI}
    val isBTypes = (0 until PredictWidth).map{i => commitEntry.pd(i).isBr}
    val isJTypes = (0 until PredictWidth).map{i => commitEntry.pd(i).isJal}
    val isITypes = (0 until PredictWidth).map{i => commitEntry.pd(i).isJalr}
    val isCTypes = (0 until PredictWidth).map{i => commitEntry.pd(i).isCall}
    val isRTypes = (0 until PredictWidth).map{i => commitEntry.pd(i).isRet}

    val mbpInstrs = fires
    val mbpRights = predRights
    val mbpWrongs = predWrongs
    val mbpBRights = Cat(predRights) & Cat(isBTypes)
    val mbpBWrongs = Cat(predWrongs) & Cat(isBTypes)
    val mbpJRights = Cat(predRights) & Cat(isJTypes)
    val mbpJWrongs = Cat(predWrongs) & Cat(isJTypes)
    val mbpIRights = Cat(predRights) & Cat(isITypes)
    val mbpIWrongs = Cat(predWrongs) & Cat(isITypes)
    val mbpCRights = Cat(predRights) & Cat(isCTypes)
    val mbpCWrongs = Cat(predWrongs) & Cat(isCTypes)
    val mbpRRights = Cat(predRights) & Cat(isRTypes)
    val mbpRWrongs = Cat(predWrongs) & Cat(isRTypes)

    def ubtbCheck(commit: FtqEntry, predAns: Seq[PredictorAnswer], isWrong: Bool) = {
      commit.valids.zip(commit.pd).zip(predAns).zip(commit.takens).map {
        case (((valid, pd), ans), taken) =>
        Mux(valid && pd.isBr,
          isWrong ^ Mux(ans.hit.asBool,
            Mux(ans.taken.asBool, taken && ans.target === commitEntry.target,
            !taken),
          !taken),
        false.B)
      }
    }

    def btbCheck(commit: FtqEntry, predAns: Seq[PredictorAnswer], isWrong: Bool) = {
      commit.valids.zip(commit.pd).zip(predAns).zip(commit.takens).map {
        case (((valid, pd), ans), taken) =>
        Mux(valid && pd.isBr,
          isWrong ^ Mux(ans.hit.asBool,
            Mux(ans.taken.asBool, taken && ans.target === commitEntry.target,
            !taken),
          !taken),
        false.B)
      }
    }

    def tageCheck(commit: FtqEntry, predAns: Seq[PredictorAnswer], isWrong: Bool) = {
      commit.valids.zip(commit.pd).zip(predAns).zip(commit.takens).map {
        case (((valid, pd), ans), taken) =>
        Mux(valid && pd.isBr,
          isWrong ^ (ans.taken.asBool === taken),
        false.B)
      }
    }

    def loopCheck(commit: FtqEntry, predAns: Seq[PredictorAnswer], isWrong: Bool) = {
      commit.valids.zip(commit.pd).zip(predAns).zip(commit.takens).map {
        case (((valid, pd), ans), taken) =>
        Mux(valid && (pd.isBr) && ans.hit.asBool, 
          isWrong ^ (!taken),
            false.B)
      }
    }

    def rasCheck(commit: FtqEntry, predAns: Seq[PredictorAnswer], isWrong: Bool) = {
      commit.valids.zip(commit.pd).zip(predAns).zip(commit.takens).map {
        case (((valid, pd), ans), taken) =>
        Mux(valid && pd.isRet.asBool /*&& taken*/ && ans.hit.asBool,
          isWrong ^ (ans.target === commitEntry.target),
            false.B)
      }
    }

    val ubtbRights = ubtbCheck(commitEntry, commitEntry.metas.map(_.ubtbAns), false.B)
    val ubtbWrongs = ubtbCheck(commitEntry, commitEntry.metas.map(_.ubtbAns), true.B)
    // btb and ubtb pred jal and jalr as well
    val btbRights = btbCheck(commitEntry, commitEntry.metas.map(_.btbAns), false.B)
    val btbWrongs = btbCheck(commitEntry, commitEntry.metas.map(_.btbAns), true.B)
    val tageRights = tageCheck(commitEntry, commitEntry.metas.map(_.tageAns), false.B)
    val tageWrongs = tageCheck(commitEntry, commitEntry.metas.map(_.tageAns), true.B)

    val loopRights = loopCheck(commitEntry, commitEntry.metas.map(_.loopAns), false.B)
    val loopWrongs = loopCheck(commitEntry, commitEntry.metas.map(_.loopAns), true.B)

    val rasRights = rasCheck(commitEntry, commitEntry.metas.map(_.rasAns), false.B)
    val rasWrongs = rasCheck(commitEntry, commitEntry.metas.map(_.rasAns), true.B)

    val perfCountsMap = Map(
      "BpInstr" -> PopCount(mbpInstrs),
      "BpBInstr" -> PopCount(commitEntry.valids.zip(commitEntry.pd).map{case (valid, pd) => valid && pd.isBr}),
      "BpRight"  -> PopCount(mbpRights),
      "BpWrong"  -> PopCount(mbpWrongs),
      "BpBRight" -> PopCount(mbpBRights),
      "BpBWrong" -> PopCount(mbpBWrongs),
      "BpJRight" -> PopCount(mbpJRights),
      "BpJWrong" -> PopCount(mbpJWrongs),
      "BpIRight" -> PopCount(mbpIRights),
      "BpIWrong" -> PopCount(mbpIWrongs),
      "BpCRight" -> PopCount(mbpCRights),
      "BpCWrong" -> PopCount(mbpCWrongs),
      "BpRRight" -> PopCount(mbpRRights),
      "BpRWrong" -> PopCount(mbpRWrongs),

      "ubtbRight" -> PopCount(ubtbRights),
      "ubtbWrong" -> PopCount(ubtbWrongs),
      "btbRight" -> PopCount(btbRights),
      "btbWrong" -> PopCount(btbWrongs),
      "tageRight" -> PopCount(tageRights),
      "tageWrong" -> PopCount(tageWrongs),

      "rasRight"  -> PopCount(rasRights),
      "rasWrong"  -> PopCount(rasWrongs),
      "loopRight" -> PopCount(loopRights),
      "loopWrong" -> PopCount(loopWrongs),
    )

    for((key, value) <- perfCountsMap) {
      XSPerfAccumulate(key, value)
    }
  }

  XSDebug(io.commit_ftqEntry.valid, p"ftq commit: ${io.commit_ftqEntry.bits}")
  XSDebug(io.enq.fire(), p"ftq enq: ${io.enq.bits}")

  io.bpuInfo.bpRight := PopCount(predRights)
  io.bpuInfo.bpWrong := PopCount(predWrongs)
}<|MERGE_RESOLUTION|>--- conflicted
+++ resolved
@@ -8,16 +8,11 @@
 import xiangshan.frontend.{GlobalHistory, RASEntry}
 import xiangshan.frontend.PreDecodeInfoForDebug
 
-<<<<<<< HEAD
 class FtqPtr(implicit p: Parameters) extends CircularQueuePtr[FtqPtr](
   p => p(XSCoreParamsKey).FtqSize
 ){
   override def cloneType = (new FtqPtr).asInstanceOf[this.type]
 }
-
-=======
-class FtqPtr extends CircularQueuePtr[FtqPtr](FtqPtr.FtqSize)
->>>>>>> 547e39f7
 
 object FtqPtr {
   def apply(f: Bool, v: UInt)(implicit p: Parameters): FtqPtr = {

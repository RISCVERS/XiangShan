--- conflicted
+++ resolved
@@ -5,11 +5,7 @@
 import utils.{CircularQueuePtr, DataModuleTemplate, HasCircularQueuePtrHelper, SRAMTemplate, XSDebug, XSPerf}
 import xiangshan._
 import xiangshan.frontend.{GlobalHistory, RASEntry}
-<<<<<<< HEAD
-import xiangshan.frontend.PreDecodeInfo
-=======
 import xiangshan.frontend.PreDecodeInfoForDebug
->>>>>>> 9cba68b6
 
 class FtqPtr extends CircularQueuePtr(FtqPtr.FtqSize) with HasCircularQueuePtrHelper
 
@@ -81,12 +77,8 @@
 class Ftq_1R_Commit_SRAMEntry extends XSBundle {
   val metas = Vec(PredictWidth, new BpuMeta)
   val rvc_mask = Vec(PredictWidth, Bool())
-<<<<<<< HEAD
-  val pd = Vec(PredictWidth, new PreDecodeInfo)
-=======
 
   val pd = Vec(PredictWidth, new PreDecodeInfoForDebug(!env.FPGAPlatform))
->>>>>>> 9cba68b6
 }
 
 class FtqRead extends Bundle {
@@ -243,7 +235,6 @@
   commitEntry.specCnt := RegNext(ftq_2r_sram.io.rdata(0).specCnt)
   commitEntry.br_mask := RegNext(ftq_2r_sram.io.rdata(0).br_mask)
   // from 1r sram
-  commitEntry.pd := RegNext(ftq_1r_sram.io.rdata(0).pd)
   commitEntry.metas := RegNext(ftq_1r_sram.io.rdata(0).metas)
   commitEntry.rvc_mask := RegNext(ftq_1r_sram.io.rdata(0).rvc_mask)
   commitEntry.pd := RegNext(ftq_1r_sram.io.rdata(0).pd)
@@ -300,160 +291,137 @@
     }
   }
 
+
+
   // Branch Predictor Perf counters
-<<<<<<< HEAD
-  val fires = io.roq_commits.map{case c => c.valid && !c.bits.pd.notCFI}
-  val predRights = (0 until PredictWidth).map{i => !commitEntry.mispred(i) && !commitEntry.pd(i).notCFI && commitEntry.valids(i)}
-  val predWrongs = (0 until PredictWidth).map{i => commitEntry.mispred(i) && !commitEntry.pd(i).notCFI && commitEntry.valids(i)}
-  val isBTypes = (0 until PredictWidth).map{i => commitEntry.pd(i).isBr}
-  val isJTypes = (0 until PredictWidth).map{i => commitEntry.pd(i).isJal}
-  val isITypes = (0 until PredictWidth).map{i => commitEntry.pd(i).isJalr}
-  val isCTypes = (0 until PredictWidth).map{i => commitEntry.pd(i).isCall}
-  val isRTypes = (0 until PredictWidth).map{i => commitEntry.pd(i).isRet}
-
-  val mbpInstrs = fires
-  val mbpRights = predRights
-  val mbpWrongs = predWrongs
-  val mbpBRights = Cat(predRights) & Cat(isBTypes)
-  val mbpBWrongs = Cat(predWrongs) & Cat(isBTypes)
-  val mbpJRights = Cat(predRights) & Cat(isJTypes)
-  val mbpJWrongs = Cat(predWrongs) & Cat(isJTypes)
-  val mbpIRights = Cat(predRights) & Cat(isITypes)
-  val mbpIWrongs = Cat(predWrongs) & Cat(isITypes)
-  val mbpCRights = Cat(predRights) & Cat(isCTypes)
-  val mbpCWrongs = Cat(predWrongs) & Cat(isCTypes)
-  val mbpRRights = Cat(predRights) & Cat(isRTypes)
-  val mbpRWrongs = Cat(predWrongs) & Cat(isRTypes)
-
-  // def ubtbCheck(commit: FtqEntry, predAns: Seq[PredictorAnswer], lastRights: Seq[Bool], isWrong: Bool, checkTarget: Boolean) = {
-  //   commit.valids.zip(commit.pd).zip(predAns).zip(commit.takens).zip(lastRights).map {
-  //     case ((((valid, pd), ans), taken), lastRight) =>
-  //     Mux(valid && pd.isBr, 
-  //       isWrong ^ Mux(ans.hit.asBool,
-  //         Mux(ans.taken.asBool, if(checkTarget) {taken && ans.target === commitEntry.target} else {taken},
-  //         !taken),
-  //       lastRight),
-  //     false.B)
-  //   }
-  // }
-
-  def ubtbCheck(commit: FtqEntry, predAns: Seq[PredictorAnswer], isWrong: Bool) = {
-    commit.valids.zip(commit.pd).zip(predAns).zip(commit.takens).map {
-      case (((valid, pd), ans), taken) =>
-      Mux(valid && pd.isBr,
-        isWrong ^ Mux(ans.hit.asBool,
-          Mux(ans.taken.asBool, taken && ans.target === commitEntry.target,
+  if (!env.FPGAPlatform && env.EnablePerfDebug) {
+    val fires = io.roq_commits.map{case c => c.valid && !c.bits.pd.notCFI}
+    val predRights = (0 until PredictWidth).map{i => !commitEntry.mispred(i) && !commitEntry.pd(i).notCFI && commitEntry.valids(i)}
+    val predWrongs = (0 until PredictWidth).map{i => commitEntry.mispred(i) && !commitEntry.pd(i).notCFI && commitEntry.valids(i)}
+    val isBTypes = (0 until PredictWidth).map{i => commitEntry.pd(i).isBr}
+    val isJTypes = (0 until PredictWidth).map{i => commitEntry.pd(i).isJal}
+    val isITypes = (0 until PredictWidth).map{i => commitEntry.pd(i).isJalr}
+    val isCTypes = (0 until PredictWidth).map{i => commitEntry.pd(i).isCall}
+    val isRTypes = (0 until PredictWidth).map{i => commitEntry.pd(i).isRet}
+
+    val mbpInstrs = fires
+    val mbpRights = predRights
+    val mbpWrongs = predWrongs
+    val mbpBRights = Cat(predRights) & Cat(isBTypes)
+    val mbpBWrongs = Cat(predWrongs) & Cat(isBTypes)
+    val mbpJRights = Cat(predRights) & Cat(isJTypes)
+    val mbpJWrongs = Cat(predWrongs) & Cat(isJTypes)
+    val mbpIRights = Cat(predRights) & Cat(isITypes)
+    val mbpIWrongs = Cat(predWrongs) & Cat(isITypes)
+    val mbpCRights = Cat(predRights) & Cat(isCTypes)
+    val mbpCWrongs = Cat(predWrongs) & Cat(isCTypes)
+    val mbpRRights = Cat(predRights) & Cat(isRTypes)
+    val mbpRWrongs = Cat(predWrongs) & Cat(isRTypes)
+
+    // def ubtbCheck(commit: FtqEntry, predAns: Seq[PredictorAnswer], lastRights: Seq[Bool], isWrong: Bool, checkTarget: Boolean) = {
+    //   commit.valids.zip(commit.pd).zip(predAns).zip(commit.takens).zip(lastRights).map {
+    //     case ((((valid, pd), ans), taken), lastRight) =>
+    //     Mux(valid && pd.isBr, 
+    //       isWrong ^ Mux(ans.hit.asBool,
+    //         Mux(ans.taken.asBool, if(checkTarget) {taken && ans.target === commitEntry.target} else {taken},
+    //         !taken),
+    //       lastRight),
+    //     false.B)
+    //   }
+    // }
+
+    def ubtbCheck(commit: FtqEntry, predAns: Seq[PredictorAnswer], isWrong: Bool) = {
+      commit.valids.zip(commit.pd).zip(predAns).zip(commit.takens).map {
+        case (((valid, pd), ans), taken) =>
+        Mux(valid && pd.isBr,
+          isWrong ^ Mux(ans.hit.asBool,
+            Mux(ans.taken.asBool, taken && ans.target === commitEntry.target,
+            !taken),
           !taken),
-        !taken),
-      false.B)
-    }
-  }
-
-  def btbCheck(commit: FtqEntry, predAns: Seq[PredictorAnswer], isWrong: Bool) = {
-    commit.valids.zip(commit.pd).zip(predAns).zip(commit.takens).map {
-      case (((valid, pd), ans), taken) =>
-      Mux(valid && pd.isBr,
-        isWrong ^ Mux(ans.hit.asBool,
-          Mux(ans.taken.asBool, taken && ans.target === commitEntry.target,
+        false.B)
+      }
+    }
+
+    def btbCheck(commit: FtqEntry, predAns: Seq[PredictorAnswer], isWrong: Bool) = {
+      commit.valids.zip(commit.pd).zip(predAns).zip(commit.takens).map {
+        case (((valid, pd), ans), taken) =>
+        Mux(valid && pd.isBr,
+          isWrong ^ Mux(ans.hit.asBool,
+            Mux(ans.taken.asBool, taken && ans.target === commitEntry.target,
+            !taken),
           !taken),
-        !taken),
-      false.B)
-    }
-  }
-
-  def tageCheck(commit: FtqEntry, predAns: Seq[PredictorAnswer], isWrong: Bool) = {
-    commit.valids.zip(commit.pd).zip(predAns).zip(commit.takens).map {
-      case (((valid, pd), ans), taken) =>
-      Mux(valid && pd.isBr,
-        isWrong ^ (ans.taken.asBool === taken),
-      false.B)
-    }
-  }
-
-  def loopCheck(commit: FtqEntry, predAns: Seq[PredictorAnswer], isWrong: Bool) = {
-    commit.valids.zip(commit.pd).zip(predAns).zip(commit.takens).map {
-      case (((valid, pd), ans), taken) =>
-      Mux(valid && (pd.isBr) && ans.hit.asBool, 
-        isWrong ^ (!taken),
-          false.B)
-    }
-  }
-
-  def rasCheck(commit: FtqEntry, predAns: Seq[PredictorAnswer], isWrong: Bool) = {
-    commit.valids.zip(commit.pd).zip(predAns).zip(commit.takens).map {
-      case (((valid, pd), ans), taken) =>
-      Mux(valid && pd.isRet /*&& taken*/ && ans.hit.asBool,
-        isWrong ^ (ans.target === commitEntry.target),
-          false.B)
-    }
-  }
-
-  val ubtbRights = ubtbCheck(commitEntry, commitEntry.metas.map(_.ubtbAns), false.B)
-  val ubtbWrongs = ubtbCheck(commitEntry, commitEntry.metas.map(_.ubtbAns), true.B)
-  // btb and ubtb pred jal and jalr as well
-  val btbRights = btbCheck(commitEntry, commitEntry.metas.map(_.btbAns), false.B)
-  val btbWrongs = btbCheck(commitEntry, commitEntry.metas.map(_.btbAns), true.B)
-  val tageRights = tageCheck(commitEntry, commitEntry.metas.map(_.tageAns), false.B)
-  val tageWrongs = tageCheck(commitEntry, commitEntry.metas.map(_.tageAns), true.B)
-
-  val loopRights = loopCheck(commitEntry, commitEntry.metas.map(_.loopAns), false.B)
-  val loopWrongs = loopCheck(commitEntry, commitEntry.metas.map(_.loopAns), true.B)
-
-  val rasRights = rasCheck(commitEntry, commitEntry.metas.map(_.rasAns), false.B)
-  val rasWrongs = rasCheck(commitEntry, commitEntry.metas.map(_.rasAns), true.B)
-
-  val perfCountsMap = Map(
-    "BpInstr" -> PopCount(mbpInstrs),
-    "BpBInstr" -> PopCount(io.roq_commits.map{case c => c.valid && c.bits.pd.isBr}),
-    "BpRight"  -> PopCount(mbpRights),
-    "BpWrong"  -> PopCount(mbpWrongs),
-    "BpBRight" -> PopCount(mbpBRights),
-    "BpBWrong" -> PopCount(mbpBWrongs),
-    "BpJRight" -> PopCount(mbpJRights),
-    "BpJWrong" -> PopCount(mbpJWrongs),
-    "BpIRight" -> PopCount(mbpIRights),
-    "BpIWrong" -> PopCount(mbpIWrongs),
-    "BpCRight" -> PopCount(mbpCRights),
-    "BpCWrong" -> PopCount(mbpCWrongs),
-    "BpRRight" -> PopCount(mbpRRights),
-    "BpRWrong" -> PopCount(mbpRWrongs),
-
-    "ubtbRight" -> PopCount(ubtbRights),
-    "ubtbWrong" -> PopCount(ubtbWrongs),
-    "btbRight" -> PopCount(btbRights),
-    "btbWrong" -> PopCount(btbWrongs),
-    "tageRight" -> PopCount(tageRights),
-    "tageWrong" -> PopCount(tageWrongs),
-
-    "rasRight"  -> PopCount(rasRights),
-    "rasWrong"  -> PopCount(rasWrongs),
-    "loopRight" -> PopCount(loopRights),
-    "loopWrong" -> PopCount(loopWrongs),
-  )
-
-  for((key, value) <- perfCountsMap) {
-    XSPerf(key, value)
-  }
-
-=======
-  if (!env.FPGAPlatform && env.EnablePerfDebug) {
+        false.B)
+      }
+    }
+
+    def tageCheck(commit: FtqEntry, predAns: Seq[PredictorAnswer], isWrong: Bool) = {
+      commit.valids.zip(commit.pd).zip(predAns).zip(commit.takens).map {
+        case (((valid, pd), ans), taken) =>
+        Mux(valid && pd.isBr,
+          isWrong ^ (ans.taken.asBool === taken),
+        false.B)
+      }
+    }
+
+    def loopCheck(commit: FtqEntry, predAns: Seq[PredictorAnswer], isWrong: Bool) = {
+      commit.valids.zip(commit.pd).zip(predAns).zip(commit.takens).map {
+        case (((valid, pd), ans), taken) =>
+        Mux(valid && (pd.isBr) && ans.hit.asBool, 
+          isWrong ^ (!taken),
+            false.B)
+      }
+    }
+
+    def rasCheck(commit: FtqEntry, predAns: Seq[PredictorAnswer], isWrong: Bool) = {
+      commit.valids.zip(commit.pd).zip(predAns).zip(commit.takens).map {
+        case (((valid, pd), ans), taken) =>
+        Mux(valid && pd.isRet /*&& taken*/ && ans.hit.asBool,
+          isWrong ^ (ans.target === commitEntry.target),
+            false.B)
+      }
+    }
+
+    val ubtbRights = ubtbCheck(commitEntry, commitEntry.metas.map(_.ubtbAns), false.B)
+    val ubtbWrongs = ubtbCheck(commitEntry, commitEntry.metas.map(_.ubtbAns), true.B)
+    // btb and ubtb pred jal and jalr as well
+    val btbRights = btbCheck(commitEntry, commitEntry.metas.map(_.btbAns), false.B)
+    val btbWrongs = btbCheck(commitEntry, commitEntry.metas.map(_.btbAns), true.B)
+    val tageRights = tageCheck(commitEntry, commitEntry.metas.map(_.tageAns), false.B)
+    val tageWrongs = tageCheck(commitEntry, commitEntry.metas.map(_.tageAns), true.B)
+
+    val loopRights = loopCheck(commitEntry, commitEntry.metas.map(_.loopAns), false.B)
+    val loopWrongs = loopCheck(commitEntry, commitEntry.metas.map(_.loopAns), true.B)
+
+    val rasRights = rasCheck(commitEntry, commitEntry.metas.map(_.rasAns), false.B)
+    val rasWrongs = rasCheck(commitEntry, commitEntry.metas.map(_.rasAns), true.B)
+
     val perfCountsMap = Map(
-      "BpInstr"  -> PopCount((0 until PredictWidth).map{i => !commitEntry.pd(i).notCFI && commitEntry.valids(i)}),
-      "BpBInstr" -> PopCount((0 until PredictWidth).map{i => commitEntry.pd(i).isBr && commitEntry.valids(i)}),
-      // "BpRight" -> PopCount((0 until PredictWidth).map{i => !mispredict_vec(headPtr.value)(i) && commit_valids(i)}),
-      "BpRight"  -> PopCount((0 until PredictWidth).map{i => !commitEntry.mispred(i) && !commitEntry.pd(i).notCFI && commitEntry.valids(i)}),
-      // "BpWrong" -> PopCount((0 until PredictWidth).map{i => mispredict_vec(headPtr.value)(i) && commit_valids(i)}),
-      "BpWrong"  -> PopCount((0 until PredictWidth).map{i => commitEntry.mispred(i) && !commitEntry.pd(i).notCFI && commitEntry.valids(i)}),
-      "BpBRight" -> PopCount((0 until PredictWidth).map{i => !commitEntry.mispred(i) && commitEntry.pd(i).isBr && commitEntry.valids(i)}),
-      "BpBWrong" -> PopCount((0 until PredictWidth).map{i => commitEntry.mispred(i) && commitEntry.pd(i).isBr && commitEntry.valids(i)}),
-      "BpJRight" -> PopCount((0 until PredictWidth).map{i => !commitEntry.mispred(i) && commitEntry.pd(i).isJal && commitEntry.valids(i)}),
-      "BpJWrong" -> PopCount((0 until PredictWidth).map{i => commitEntry.mispred(i) && commitEntry.pd(i).isJal && commitEntry.valids(i)}),
-      "BpIRight" -> PopCount((0 until PredictWidth).map{i => !commitEntry.mispred(i) && commitEntry.pd(i).isJalr && commitEntry.valids(i)}),
-      "BpIWrong" -> PopCount((0 until PredictWidth).map{i => commitEntry.mispred(i) && commitEntry.pd(i).isJalr && commitEntry.valids(i)}),
-      "BpCRight" -> PopCount((0 until PredictWidth).map{i => !commitEntry.mispred(i) && commitEntry.pd(i).isCall.asBool && commitEntry.valids(i)}),
-      "BpCWrong" -> PopCount((0 until PredictWidth).map{i => commitEntry.mispred(i) && commitEntry.pd(i).isCall.asBool && commitEntry.valids(i)}),
-      "BpRRight" -> PopCount((0 until PredictWidth).map{i => !commitEntry.mispred(i) && commitEntry.pd(i).isRet.asBool && commitEntry.valids(i)}),
-      "BpRWrong" -> PopCount((0 until PredictWidth).map{i => commitEntry.mispred(i) && commitEntry.pd(i).isRet.asBool && commitEntry.valids(i)}),
+      "BpInstr" -> PopCount(mbpInstrs),
+      "BpBInstr" -> PopCount(io.roq_commits.map{case c => c.valid && c.bits.pd.isBr}),
+      "BpRight"  -> PopCount(mbpRights),
+      "BpWrong"  -> PopCount(mbpWrongs),
+      "BpBRight" -> PopCount(mbpBRights),
+      "BpBWrong" -> PopCount(mbpBWrongs),
+      "BpJRight" -> PopCount(mbpJRights),
+      "BpJWrong" -> PopCount(mbpJWrongs),
+      "BpIRight" -> PopCount(mbpIRights),
+      "BpIWrong" -> PopCount(mbpIWrongs),
+      "BpCRight" -> PopCount(mbpCRights),
+      "BpCWrong" -> PopCount(mbpCWrongs),
+      "BpRRight" -> PopCount(mbpRRights),
+      "BpRWrong" -> PopCount(mbpRWrongs),
+
+      "ubtbRight" -> PopCount(ubtbRights),
+      "ubtbWrong" -> PopCount(ubtbWrongs),
+      "btbRight" -> PopCount(btbRights),
+      "btbWrong" -> PopCount(btbWrongs),
+      "tageRight" -> PopCount(tageRights),
+      "tageWrong" -> PopCount(tageWrongs),
+
+      "rasRight"  -> PopCount(rasRights),
+      "rasWrong"  -> PopCount(rasWrongs),
+      "loopRight" -> PopCount(loopRights),
+      "loopWrong" -> PopCount(loopWrongs),
     )
 
     for((key, value) <- perfCountsMap) {
@@ -461,7 +429,6 @@
     }
   }
 
->>>>>>> 9cba68b6
   XSPerf("ftq_entries", validEntries)
   XSPerf("ftq_stall", io.enq.valid && !io.enq.ready, acc = true)
   XSPerf("ftq_mispredictRedirect", io.redirect.valid && RedirectLevel.flushAfter === io.redirect.bits.level, acc = true)

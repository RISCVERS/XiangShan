--- conflicted
+++ resolved
@@ -50,18 +50,15 @@
       val fpIndex = Vec(exuParameters.FpExuCnt, Output(UInt(log2Ceil((NRFpReadPorts - exuParameters.StuCnt) / 3).W)))
       // ls: hardwired to (0, 1, 2, 4)
     }
-<<<<<<< HEAD
     val csrCtrl = Input(new CustomCSRCtrlIO)
     // LFST state sync
     val storeIssue = Vec(StorePipelineWidth, Flipped(Valid(new ExuInput)))
-=======
     val ctrlInfo = new Bundle {
       val roqFull   = Output(Bool())
       val intdqFull = Output(Bool())
       val fpdqFull  = Output(Bool())
       val lsdqFull  = Output(Bool())
     }
->>>>>>> e8dd4ab8
   })
 
   val dispatch1 = Module(new Dispatch1)

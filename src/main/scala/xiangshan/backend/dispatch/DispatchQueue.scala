package xiangshan.backend.dispatch

import chisel3._
import chisel3.util._
import utils.{XSDebug, XSInfo}
import xiangshan.{MicroOp, Redirect, XSBundle, XSModule}


class DispatchQueueIO(enqnum: Int, deqnum: Int) extends XSBundle {
  val enq = Vec(enqnum, Flipped(DecoupledIO(new MicroOp)))
  val deq = Vec(deqnum, DecoupledIO(new MicroOp))
  val redirect = Flipped(ValidIO(new Redirect))

  override def cloneType: DispatchQueueIO.this.type =
    new DispatchQueueIO(enqnum, deqnum).asInstanceOf[this.type]
}

class DispatchQEntry extends XSBundle {
  val uop = new MicroOp
  val state = UInt(2.W)
}

// dispatch queue: accepts at most enqnum uops from dispatch1 and dispatches deqnum uops at every clock cycle
class DispatchQueue(size: Int, enqnum: Int, deqnum: Int, name: String) extends XSModule {
  val io = IO(new DispatchQueueIO(enqnum, deqnum))
  val indexWidth = log2Ceil(size)

  val s_valid :: s_dispatched :: s_invalid :: Nil = Enum(3)

  // queue data array
  val entries = Reg(Vec(size, new DispatchQEntry))

  val headPtr = RegInit(0.U((indexWidth + 1).W))
  val headIndex = headPtr(indexWidth - 1, 0)
  val headDirection = headPtr(indexWidth)

  val dispatchPtr = RegInit(0.U((indexWidth + 1).W))
  val dispatchIndex = dispatchPtr(indexWidth - 1, 0)
  val dispatchDirection = dispatchPtr(indexWidth)

  val tailPtr = RegInit(0.U((indexWidth + 1).W))
  val tailIndex = tailPtr(indexWidth - 1, 0)
  val tailDirection = tailPtr(indexWidth)

  val commitPtr = (0 until CommitWidth).map(i => headPtr + i.U)
  val commitIndex = commitPtr.map(ptr => ptr(indexWidth - 1, 0))

  val deqPtr = (0 until enqnum).map(i => dispatchPtr + i.U)
  val deqIndex = deqPtr.map(ptr => ptr(indexWidth - 1, 0))

  val enqPtr = (0 until enqnum).map(i => tailPtr + i.U)
  val enqIndex = enqPtr.map(ptr => ptr(indexWidth - 1, 0))

  val validEntries = Mux(headDirection === tailDirection, tailIndex - headIndex, size.U + tailIndex - headIndex)
  val dispatchEntries = Mux(dispatchDirection === tailDirection, tailIndex - dispatchIndex, size.U + tailIndex - dispatchIndex)
  val emptyEntries = size.U - validEntries

  // check whether valid uops are canceled
  val cancel = Wire(Vec(size, Bool()))
  for (i <- 0 until size) {
<<<<<<< HEAD
    cancel(i) := entries(i).uop.brTag.needFlush(io.redirect)
=======
    cancelled(i) := entries(i).needFlush(io.redirect)
>>>>>>> 732cc1b3
  }

  // cancelled uops should be set to invalid from enqueue input
  // we don't need to compare their brTags here
  for (i <- 0 until enqnum) {
    when (io.enq(i).fire()) {
      entries(enqIndex(i)).uop := io.enq(i).bits
      entries(enqIndex(i)).state := s_valid
    }
  }

  for (i <- 0 until deqnum) {
    when (io.deq(i).fire()) {
      entries(deqIndex(i)).state := s_dispatched
    }
  }

  // cancel uops currently in the queue
  for (i <- 0 until size) {
    val needCancel = cancel(i) && entries(i).state === s_valid
    when (needCancel) {
      entries(i).state := s_invalid
    }
    XSInfo(needCancel, p"$name: valid entry($i)(pc = ${Hexadecimal(entries(i).uop.cf.pc)})" +
      p"cancelled with brTag ${Hexadecimal(io.redirect.bits.brTag.value)}\n")
  }

  // enqueue
  val numEnqTry = PriorityEncoder(io.enq.map(!_.valid) :+ true.B)
  val numEnq = Mux(emptyEntries > numEnqTry, numEnqTry, emptyEntries)
  val enqReadyBits = (1.U << numEnq).asUInt() - 1.U
  (0 until enqnum).map(i => io.enq(i).ready := enqReadyBits(i).asBool())
  tailPtr := tailPtr + numEnq

  // dequeue
  val numDeqTry = Mux(dispatchEntries > deqnum.U, deqnum.U, dispatchEntries)
  val numDeqFire = PriorityEncoder((io.deq.zipWithIndex map { case (deq, i) =>
    !deq.fire() && entries(deqIndex(i)).state === s_valid
  }) :+ true.B)
  val numDeq = Mux(numDeqTry > numDeqFire, numDeqFire, numDeqTry)
  for (i <- 0 until deqnum) {
    io.deq(i).bits := entries(deqIndex(i)).uop
    // needs to cancel uops trying to dequeue
    io.deq(i).valid := entries(deqIndex(i)).state === s_valid && !cancel(deqIndex(i))
  }

  // replay
  val numReplay = 0.U
  for (i <- 0 until size) {
    val needReplay = cancel(i) && entries(i).state === s_dispatched
    when (needReplay) {
      entries(i).state := s_valid
    }
  }
  dispatchPtr := dispatchPtr + numDeq - numReplay

  // commit
  val numCommit = 0.U
  val commitBits = (1.U((CommitWidth+1).W) << numCommit).asUInt() - 1.U
  for (i <- 0 until CommitWidth) {
    when (commitBits(i)) {
      entries(commitIndex(i)).state := s_invalid
    }
  }
  headPtr := headPtr + numCommit
}<|MERGE_RESOLUTION|>--- conflicted
+++ resolved
@@ -58,11 +58,7 @@
   // check whether valid uops are canceled
   val cancel = Wire(Vec(size, Bool()))
   for (i <- 0 until size) {
-<<<<<<< HEAD
-    cancel(i) := entries(i).uop.brTag.needFlush(io.redirect)
-=======
-    cancelled(i) := entries(i).needFlush(io.redirect)
->>>>>>> 732cc1b3
+    cancel(i) := entries(i).uop.needFlush(io.redirect)
   }
 
   // cancelled uops should be set to invalid from enqueue input

--- conflicted
+++ resolved
@@ -127,11 +127,7 @@
       // Max(credit) >= sizeof(RS) to avoid deadlock
       val tlbMissCredit = VecInit(Seq(5.U,5.U,10.U,20.U))
       val mshrFullCredit = VecInit(Seq(5.U,5.U,10.U,20.U))
-<<<<<<< HEAD
-      val dataInvalidCredit = VecInit(Seq(1.U,4.U,8.U,16.U))
-=======
       val dataInvalidCredit = VecInit(Seq(1.U,1.U,1.U,1.U)) // must >= 1 to set scheduled bit
->>>>>>> 9bcb3569
       val nextCredit = Mux1H(Seq(
         (io.deqResp(0).bits.resptype === RSFeedbackType.tlbMiss)     -> tlbMissCredit(status.replayCnt),
         (io.deqResp(0).bits.resptype === RSFeedbackType.mshrFull)    -> mshrFullCredit(status.replayCnt),

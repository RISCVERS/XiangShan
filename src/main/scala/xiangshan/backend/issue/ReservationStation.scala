package xiangshan.backend.issue

import chisel3._
import chisel3.util._
import xiangshan._
import utils._
import xiangshan.backend.SelImm
import xiangshan.backend.decode.{ImmUnion, Imm_U}
import xiangshan.backend.exu.{Exu, ExuConfig}
import xiangshan.backend.regfile.RfReadPort
import xiangshan.backend.roq.RoqPtr
import xiangshan.mem.{SqPtr}

import scala.math.max

class BypassQueue(number: Int) extends XSModule {
  val io = IO(new Bundle {
    val in  = Flipped(ValidIO(new MicroOp))
    val out = ValidIO(new MicroOp)
    val redirect = Flipped(ValidIO(new Redirect))
    val flush = Input(Bool())
  })
  if (number < 0) {
    io.out.valid := false.B
    io.out.bits := DontCare
  } else if(number == 0) {
    io.in <> io.out
    io.out.valid := io.in.valid
    // NOTE: no delay bypass don't care redirect
  } else {
    val queue = Seq.fill(number)(RegInit(0.U.asTypeOf(new Bundle{
      val valid = Bool()
      val bits = new MicroOp
    })))
    queue(0).valid := io.in.valid && !io.in.bits.roqIdx.needFlush(io.redirect, io.flush)
    queue(0).bits  := io.in.bits
    (0 until (number-1)).map{i =>
      queue(i+1) := queue(i)
      queue(i+1).valid := queue(i).valid && !queue(i).bits.roqIdx.needFlush(io.redirect, io.flush)
    }
    io.out.valid := queue(number-1).valid
    io.out.bits := queue(number-1).bits
    for (i <- 0 until number) {
      XSDebug(queue(i).valid, p"BPQue(${i.U}): pc:${Hexadecimal(queue(i).bits.cf.pc)} roqIdx:${queue(i).bits.roqIdx}" +
        p" pdest:${queue(i).bits.pdest} rfWen:${queue(i).bits.ctrl.rfWen} fpWen${queue(i).bits.ctrl.fpWen}\n")
    }
  }
}

// multi-read && single-write
// input is data, output is hot-code(not one-hot)
class SingleSrcCAM[T <: Data](val gen: T, val set: Int, val readWidth: Int, rfZero: Boolean) extends XSModule {
  val io = IO(new Bundle {
    val r = new Bundle {
      val req = Input(Vec(readWidth, gen))
      val resp = Output(Vec(readWidth, Vec(set, Bool())))
    }
    val w = new Bundle {
      val valid = Input(Bool())
      val bits = new Bundle {
        val addr = Input(UInt(log2Up(set).W))
        val data = Input(gen)
      }
    }
    val zero = if (rfZero) Output(Vec(set, Bool())) else null
  })

  val wordType = UInt(gen.getWidth.W)
  val value = Reg(Vec(set, wordType))

  io.r.resp.zipWithIndex.map{ case (a,i) =>
    a := value.map( src => io.r.req(i).asUInt === src)
  }

  // Note: general reg file don't wakeup zero
  if (rfZero) { io.zero.zip(value).map{ case(z, a) => z := a===0.U }}

  when (io.w.valid) {
    value(io.w.bits.addr) := io.w.bits.data
  }
}

class ReservationStation
(
  val exuCfg: ExuConfig,
  srcLen: Int,
  fastPortsCfg: Seq[ExuConfig],
  slowPortsCfg: Seq[ExuConfig],
  fixedDelay: Int,
  fastWakeup: Boolean,
  feedback: Boolean,
) extends XSModule {
  val iqSize = IssQueSize
  val iqIdxWidth = log2Up(iqSize)
  val nonBlocked = fixedDelay >= 0
  val srcNum = if (exuCfg == Exu.jumpExeUnitCfg) 2 else max(exuCfg.intSrcCnt, exuCfg.fpSrcCnt)
  val fastPortsCnt = fastPortsCfg.size
  val slowPortsCnt = slowPortsCfg.size
  require(nonBlocked==fastWakeup)

  val io = IO(new Bundle {
    val numExist = Output(UInt(iqIdxWidth.W))
    val fromDispatch = Flipped(DecoupledIO(new MicroOp))
    val deq = DecoupledIO(new ExuInput)
    val srcRegValue = Input(Vec(srcNum, UInt(srcLen.W)))

    val stIssuePtr = if (exuCfg == Exu.ldExeUnitCfg) Input(new SqPtr()) else null

    val fpRegValue = if (exuCfg == Exu.stExeUnitCfg) Input(UInt(srcLen.W)) else null
    val jumpPc = if(exuCfg == Exu.jumpExeUnitCfg) Input(UInt(VAddrBits.W)) else null
    val jalr_target = if(exuCfg == Exu.jumpExeUnitCfg) Input(UInt(VAddrBits.W)) else null

    val fastUopOut = ValidIO(new MicroOp)
    val fastUopsIn = Vec(fastPortsCnt, Flipped(ValidIO(new MicroOp)))
    val fastDatas = Vec(fastPortsCnt, Input(UInt(srcLen.W)))
    val slowPorts = Vec(slowPortsCnt, Flipped(ValidIO(new ExuOutput)))

    val redirect = Flipped(ValidIO(new Redirect))
    val flush = Input(Bool())

    val memfeedback = if (feedback) Flipped(ValidIO(new RSFeedback)) else null
    val rsIdx = if (feedback) Output(UInt(log2Up(IssQueSize).W)) else null
  })

  val select = Module(new ReservationStationSelect(exuCfg, srcLen, fastPortsCfg, slowPortsCfg, fixedDelay, fastWakeup, feedback))
  val ctrl   = Module(new ReservationStationCtrl(exuCfg, srcLen, fastPortsCfg, slowPortsCfg, fixedDelay, fastWakeup, feedback))
  val data   = Module(new ReservationStationData(exuCfg, srcLen, fastPortsCfg, slowPortsCfg, fixedDelay, fastWakeup, feedback))

  select.suggestName(s"${this.name}_select")
  ctrl.suggestName(s"${this.name}_ctrl")
  data.suggestName(s"${this.name}_data")

  select.io.redirect := io.redirect
  select.io.flush := io.flush
  io.numExist := select.io.numExist
  select.io.redirectVec := ctrl.io.redirectVec
  select.io.readyVec := ctrl.io.readyVec
  select.io.enq.valid := io.fromDispatch.valid
  io.fromDispatch.ready := select.io.enq.ready
  select.io.deq.ready := io.deq.ready
  if (feedback) {
    select.io.memfeedback := io.memfeedback
    select.io.flushState := io.memfeedback.bits.flushState
  }

  ctrl.io.in.valid := select.io.enq.fire()// && !(io.redirect.valid || io.flush) // NOTE: same as select
  ctrl.io.flush := io.flush
  ctrl.io.in.bits.addr := select.io.enq.bits
  ctrl.io.in.bits.uop := io.fromDispatch.bits
  ctrl.io.validVec := select.io.validVec
  ctrl.io.indexVec := select.io.indexVec
  ctrl.io.redirect := io.redirect
  ctrl.io.sel.valid := select.io.deq.valid
  ctrl.io.sel.bits  := select.io.deq.bits
  io.fastUopOut := ctrl.io.fastUopOut
  ctrl.io.fastUopsIn := io.fastUopsIn
  ctrl.io.slowUops.zip(io.slowPorts).map{ case (c, i) =>
    c.valid := i.valid
    c.bits  := i.bits.uop
  }
  if (exuCfg == Exu.ldExeUnitCfg) {
    ctrl.io.stIssuePtr := RegNext(io.stIssuePtr)
  }

  data.io.in.valid := ctrl.io.in.valid
  data.io.in.addr := select.io.enq.bits
  data.io.in.uop := io.fromDispatch.bits // NOTE: use for imm-pc src value mux
  data.io.in.enqSrcReady := ctrl.io.enqSrcReady
  data.io.srcRegValue := io.srcRegValue
  if(exuCfg == Exu.jumpExeUnitCfg) {
    data.io.jumpPc := io.jumpPc
    data.io.jalr_target := io.jalr_target
  }
  if (exuCfg == Exu.stExeUnitCfg) {
    data.io.fpRegValue := io.fpRegValue
  }
  data.io.sel := select.io.deq.bits
  data.io.listen.wen := ctrl.io.listen
  for (i <- 0 until fastPortsCnt) {
    data.io.listen.wdata(i) := io.fastDatas(i)
  }
  for (i <- 0 until slowPortsCnt) {
    data.io.listen.wdata(i + fastPortsCnt) := io.slowPorts(i).bits.data
  }

  if (feedback) {
    io.rsIdx := RegNext(select.io.deq.bits) // NOTE: just for feeback
  }
  io.deq.bits := DontCare
  io.deq.bits.uop  := ctrl.io.out.bits
  io.deq.bits.uop.cf.exceptionVec := 0.U.asTypeOf(ExceptionVec())
  io.deq.valid     := ctrl.io.out.valid
  io.deq.bits.src1 := data.io.out(0)
  if (srcNum > 1) { io.deq.bits.src2 := data.io.out(1) }
  if (srcNum > 2) { io.deq.bits.src3 := data.io.out(2) }
}

class ReservationStationSelect
(
  val exuCfg: ExuConfig,
  srcLen: Int,
  fastPortsCfg: Seq[ExuConfig],
  slowPortsCfg: Seq[ExuConfig],
  fixedDelay: Int,
  fastWakeup: Boolean,
  feedback: Boolean,
) extends XSModule with HasCircularQueuePtrHelper{
  val iqSize = IssQueSize
  val iqIdxWidth = log2Up(iqSize)
  val nonBlocked = fixedDelay >= 0
  val srcNum = if (exuCfg == Exu.jumpExeUnitCfg) 2 else max(exuCfg.intSrcCnt, exuCfg.fpSrcCnt)
  val fastPortsCnt = fastPortsCfg.size
  val slowPortsCnt = slowPortsCfg.size
  require(nonBlocked==fastWakeup)
  val replayDelay = VecInit(Seq(5, 10, 40, 40).map(_.U(6.W)))

  val io = IO(new Bundle {
    val redirect = Flipped(ValidIO(new Redirect))
    val flush = Input(Bool())
    val numExist = Output(UInt(iqIdxWidth.W))
    val memfeedback = if (feedback) Flipped(ValidIO(new RSFeedback)) else null

    val redirectVec = Input(Vec(IssQueSize, Bool()))
    val readyVec = Input(Vec(IssQueSize, Bool()))
    val validVec = Output(Vec(IssQueSize, Bool()))
    val indexVec = Output(Vec(IssQueSize, UInt(iqIdxWidth.W)))

    // val enq = Flipped(DecoupledIO(UInt(iqIdxWidth.W)))
    val enq = new Bundle {
      val valid = Input(Bool())
      val bits  = Output(UInt(iqIdxWidth.W))
      val ready = Output(Bool())
      def fire() = valid && ready
    }
    val deq = DecoupledIO(UInt(iqIdxWidth.W))

    val flushState = if (feedback) Input(Bool()) else null
  })

  def widthMap[T <: Data](f: Int => T) = VecInit((0 until iqSize).map(f))

  /* queue in ctrl part
   * index queue : index
   * state queue : use for replay
   * count   queue : record replay cycle
   */

  val s_idle :: s_valid :: s_wait :: s_replay :: Nil = Enum(4)
  /* state machine
   * s_idle     : empty slot, init state, set when deq
   * s_valid    : ready to be secleted
   * s_wait     : wait for feedback
   * s_replay   : replay after some particular cycle
   */
  val stateQueue    = RegInit(VecInit(Seq.fill(iqSize)(s_idle)))
  val tailPtr       = RegInit(0.U.asTypeOf(new CircularQueuePtr(iqSize)))
  val indexQueue    = RegInit(VecInit((0 until iqSize).map(_.U(iqIdxWidth.W))))
  val validQueue    = VecInit(stateQueue.map(_ === s_valid))
  val emptyQueue    = VecInit(stateQueue.map(_ === s_idle))
  val countQueue    = Reg(Vec(iqSize, UInt(replayDelay(3).getWidth.W)))
  val cntCountQueue = Reg(Vec(iqSize, UInt(2.W)))
  val validIdxQueue = widthMap(i => validQueue(indexQueue(i)))
  val readyIdxQueue = widthMap(i => validQueue(indexQueue(i)) && io.readyVec(indexQueue(i)))
  val emptyIdxQueue = widthMap(i => emptyQueue(indexQueue(i)))
  val countIdxQueue = widthMap(i => countQueue(indexQueue(i)))

  // select ready
  // for no replay, select just equal to deq (attached)
  // with   replay, select is just two stage with deq.
  val issueFire = Wire(Bool())
  val moveMask = WireInit(0.U(iqSize.W))
  val lastSelMask = Wire(UInt(iqSize.W))
  val selectMask = WireInit(VecInit((0 until iqSize).map(i => readyIdxQueue(i)))).asUInt & lastSelMask
  val selectIndex = ParallelPriorityMux(selectMask.asBools zip indexQueue) // NOTE: the idx in the indexQueue
  val selectPtr = ParallelPriorityMux(selectMask.asBools.zipWithIndex.map{ case (a,i) => (a, i.U)}) // NOTE: the idx of indexQueue
  val haveReady = Cat(selectMask).orR
  val selectIndexReg = RegNext(selectIndex)
  val selectValid = haveReady
  val selectReg = RegNext(selectValid)
  val selectPtrReg = RegNext(Mux(moveMask(selectPtr), selectPtr-1.U, selectPtr))
  lastSelMask := ~Mux(selectReg, UIntToOH(selectPtrReg), 0.U)
  assert(RegNext(!(haveReady && selectPtr >= tailPtr.asUInt)), "bubble should not have valid state like s_valid or s_wait")

  // sel bubble
  val isFull = Wire(Bool())
  val lastbubbleMask = Wire(UInt(iqSize.W))
  val bubbleMask = WireInit(VecInit((0 until iqSize).map(i => emptyIdxQueue(i)))).asUInt & lastbubbleMask
  // val bubbleIndex = ParallelMux(bubbleMask zip indexQueue) // NOTE: the idx in the indexQueue
  val bubblePtr= ParallelPriorityMux(bubbleMask.asBools.zipWithIndex.map{ case (a,i) => (a, i.U)}) // NOTE: the idx of the indexQueue
  val findBubble = Cat(bubbleMask).orR
  val haveBubble = findBubble && (bubblePtr < tailPtr.asUInt)
  val bubbleIndex = indexQueue(bubblePtr)
  val bubbleValid = haveBubble  && (if (feedback) true.B 
                                    else if (nonBlocked) !selectValid 
                                    else Mux(isFull, true.B, !selectValid))
  val bubbleReg = RegNext(bubbleValid)
  val bubblePtrReg = RegNext(Mux(moveMask(bubblePtr), bubblePtr-1.U, bubblePtr))
  lastbubbleMask := ~Mux(bubbleReg, UIntToOH(bubblePtrReg), 0.U) &
                    (if(feedback) ~(0.U(iqSize.W)) else
                    Mux(RegNext(selectValid && (io.redirect.valid || io.flush)), 0.U, ~(0.U(iqSize.W))))

  // deq
  val dequeue = if (feedback) bubbleReg
                else          bubbleReg || issueFire
  val deqPtr = if (feedback) bubblePtrReg
               else if (nonBlocked) Mux(selectReg, selectPtrReg, bubblePtrReg)
               else Mux(bubbleReg, bubblePtrReg, selectPtrReg)
  moveMask := {
    (Fill(iqSize, 1.U(1.W)) << deqPtr)(iqSize-1, 0)
  } & Fill(iqSize, dequeue)

  for (i <- 0 until iqSize - 1) {
    when(moveMask(i)){
      indexQueue(i) := indexQueue(i+1)
    }
  }
  when(dequeue){
    indexQueue.last := indexQueue(deqPtr)
  }

  if (feedback) {
    when (io.memfeedback.valid) {
      when (stateQueue(io.memfeedback.bits.rsIdx) === s_wait) {
        stateQueue(io.memfeedback.bits.rsIdx) := Mux(io.memfeedback.bits.hit, s_idle, s_replay)
      }
      when (!io.memfeedback.bits.hit) {
        countQueue(io.memfeedback.bits.rsIdx) := replayDelay(cntCountQueue(io.memfeedback.bits.rsIdx))
      }
    }
  }

  when (issueFire) {
    if (feedback) { when (stateQueue(selectIndexReg) === s_valid) { stateQueue(selectIndexReg) := s_wait } }
    else { stateQueue(selectIndexReg) := s_idle } // NOTE: reset the state for seclectMask timing to avoid operaion '<'
  }

  // redirect and feedback && wakeup
  for (i <- 0 until iqSize) {
    // replay
    if (feedback) {
      when (stateQueue(i) === s_replay) {
        countQueue(i) := countQueue(i) - 1.U
        when (countQueue(i) === 0.U && !io.flushState) {
          cntCountQueue(i) := Mux(cntCountQueue(i)===3.U, cntCountQueue(i), cntCountQueue(i) + 1.U)
        }
        when (io.flushState || countQueue(i) === 0.U) {
          stateQueue(i) := s_valid
        }
      }
    }

    // redirect
    when (io.redirectVec(i)) {
      stateQueue(i) := s_idle
    }
  }

  // output
  val issueValid = selectReg
  if (nonBlocked) {
    issueFire := issueValid
  } else {
    issueFire := issueValid && io.deq.ready
  }

  // enq
  isFull := tailPtr.flag
  // agreement with dispatch: don't fire when io.redirect.valid
  val enqueue = io.enq.fire() && !(io.redirect.valid || io.flush)
  val tailInc = tailPtr + 1.U
  val tailDec = tailPtr - 1.U
  val nextTailPtr = Mux(dequeue === enqueue, tailPtr, Mux(dequeue, tailDec, tailInc))
  tailPtr := nextTailPtr

  val enqPtr = Mux(tailPtr.flag, deqPtr, tailPtr.value)
  val enqIdx = indexQueue(enqPtr)
  when (enqueue) {
    stateQueue(enqIdx) := s_valid
    cntCountQueue(enqIdx) := 0.U
  }

  io.validVec := validIdxQueue.zip(lastSelMask.asBools).map{ case (a, b) => a & b }
  io.indexVec := indexQueue

  io.enq.ready := !isFull || (if(feedback || nonBlocked) dequeue else false.B)
  io.enq.bits  := enqIdx
  io.deq.valid := selectValid
  io.deq.bits  := selectIndex

  io.numExist := RegNext(Mux(nextTailPtr.flag, if(isPow2(iqSize)) (iqSize-1).U else iqSize.U, nextTailPtr.value))

  assert(RegNext(Mux(tailPtr.flag, tailPtr.value===0.U, true.B)))
}

class ReservationStationCtrl
(
  val exuCfg: ExuConfig,
  srcLen: Int,
  fastPortsCfg: Seq[ExuConfig],
  slowPortsCfg: Seq[ExuConfig],
  fixedDelay: Int,
  fastWakeup: Boolean,
  feedback: Boolean,
) extends XSModule with HasCircularQueuePtrHelper {
  val iqSize = IssQueSize
  val iqIdxWidth = log2Up(iqSize)
  val nonBlocked = fixedDelay >= 0
  val srcNum = if (exuCfg == Exu.jumpExeUnitCfg) 2 else max(exuCfg.intSrcCnt, exuCfg.fpSrcCnt)
  val fastPortsCnt = fastPortsCfg.size
  val slowPortsCnt = slowPortsCfg.size
  require(nonBlocked==fastWakeup)

  val io = IO(new XSBundle {

    val redirect = Flipped(ValidIO(new Redirect))
    val flush = Input(Bool())

    val in = Flipped(ValidIO(new Bundle {
      val addr = UInt(iqIdxWidth.W)
      val uop  = new MicroOp
    }))
    val sel = Flipped(ValidIO(UInt(iqIdxWidth.W)))
    val out = ValidIO(new MicroOp)

    val redirectVec = Output(Vec(IssQueSize, Bool()))
    val readyVec = Output(Vec(IssQueSize, Bool()))
    val validVec = Input(Vec(IssQueSize, Bool()))
    val indexVec = Input(Vec(IssQueSize, UInt(iqIdxWidth.W)))

    val fastUopOut = ValidIO(new MicroOp)
    val fastUopsIn = Flipped(Vec(fastPortsCnt, ValidIO(new MicroOp)))
    val slowUops   = Flipped(Vec(slowPortsCnt, ValidIO(new MicroOp)))

    val listen = Output(Vec(srcNum, Vec(iqSize, Vec(fastPortsCnt + slowPortsCnt, Bool()))))
    val enqSrcReady = Output(Vec(srcNum, Bool()))

    val stIssuePtr = if (exuCfg == Exu.ldExeUnitCfg) Input(new SqPtr()) else null
  })

  val selValid = io.sel.valid
  val enqPtr = io.in.bits.addr
  val enqPtrReg = RegNext(enqPtr)
  val enqEn  = io.in.valid
  val enqEnReg = RegNext(enqEn)
  val enqUop = io.in.bits.uop
  val enqUopReg = RegEnable(enqUop, selValid)
  val selPtr = io.sel.bits
  val selPtrReg = RegEnable(selPtr, selValid)
  val data = io.listen
  data.map(a => a.map(b => b.map(_ := false.B)))

  val fastUops = io.fastUopsIn
  val slowUops = io.slowUops
  val lastFastUops = RegNext(fastUops)

  def stateCheck(src: UInt, srcType: UInt): Bool = {
    (srcType =/= SrcType.reg && srcType =/= SrcType.fp) ||
    (srcType === SrcType.reg && src === 0.U)
  }
  val enqSrcSeq      = Seq(enqUop.psrc1, enqUop.psrc2, enqUop.psrc3)
  val enqSrcTypeSeq  = Seq(enqUop.ctrl.src1Type, enqUop.ctrl.src2Type, enqUop.ctrl.src3Type)
  val enqSrcStateSeq = Seq(enqUop.src1State, enqUop.src2State, enqUop.src3State)
  val enqSrcReady = (0 until srcNum).map(i =>
    stateCheck(enqSrcSeq(i), enqSrcTypeSeq(i)) || (enqSrcStateSeq(i) === SrcState.rdy)
  )
  io.enqSrcReady := enqSrcReady
  val srcUpdate = Wire(Vec(iqSize, Vec(srcNum, Bool())))
  val srcUpdateListen = Wire(Vec(iqSize, Vec(srcNum, Vec(fastPortsCnt + slowPortsCnt, Bool()))))
  srcUpdateListen.map(a => a.map(b => b.map(c => c := false.B )))
  srcUpdateListen.suggestName(s"srcUpdateListen")
  val srcUpdateVecReg = RegNext(srcUpdateListen)
  for (i <- 0 until iqSize) {
    for (j <- 0 until srcNum) {
      if (exuCfg == Exu.stExeUnitCfg && j == 0) {
        srcUpdate(i)(j) := Cat(srcUpdateVecReg(i)(j).zip(fastPortsCfg ++ slowPortsCfg).filter(_._2.writeIntRf).map(_._1)).orR
      } else {
        srcUpdate(i)(j) := Cat(srcUpdateVecReg(i)(j)).orR
      }
    }
  }

  val srcQueue      = Reg(Vec(iqSize, Vec(srcNum, Bool())))
  when (enqEn) {
    srcQueue(enqPtr).zip(enqSrcReady).map{ case (s, e) => s := e }
  }
  // NOTE: delay one cycle for fp src will come one cycle later than usual
  if (exuCfg == Exu.stExeUnitCfg) {
    when (enqEn) {
      when (enqUop.ctrl.src2Type === SrcType.fp) { srcQueue(enqPtr)(1) := false.B }
    }
    when (enqEnReg && RegNext(enqUop.ctrl.src2Type === SrcType.fp && enqSrcReady(1))) {
      srcQueue(enqPtrReg)(1) := true.B
    }
  }
  val srcQueueWire = VecInit((0 until srcQueue.size).map(i => {
    VecInit((0 until srcQueue(i).size).map{j =>
      srcQueue(i)(j) || srcUpdate(i)(j)
    })
  }))
  for (i <- 0 until iqSize) {
    for (j <- 0 until srcNum) {
      when (srcQueueWire(i)(j) && !(enqPtr === i.U && io.in.valid)) { srcQueue(i)(j) := true.B }
    }
  }

  // load wait store
  io.readyVec := srcQueueWire.map(Cat(_).andR)
  if (exuCfg == Exu.ldExeUnitCfg) {
    val ldWait = Reg(Vec(iqSize, Bool()))
    val sqIdx  = Reg(Vec(iqSize, new SqPtr()))
    ldWait.zip(sqIdx).map{ case (lw, sq) =>
      when (!isAfter(sq, io.stIssuePtr)) {
        lw := true.B
      }
    }
    when (enqEn) {
      ldWait(enqPtr) := !enqUop.cf.loadWaitBit
      sqIdx(enqPtr)  := enqUop.sqIdx
    }
    ldWait.suggestName(s"${this.name}_ldWait")
<<<<<<< HEAD
    io.readyVec := srcQueueWire.map(Cat(_).andR).zip(ldWait).map{ case (s, l) => s&l }
=======
    sqIdx.suggestName(s"${this.name}_sqIdx")
    io.readyVec := srcQueue.map(Cat(_).andR).zip(ldWait).map{ case (s, l) => s&l }
>>>>>>> 435a337c
  }

  val redirectHit = io.redirectVec(selPtr)
  val uop = Module(new SyncDataModuleTemplate(new MicroOp, iqSize, 1, 1))

  uop.io.raddr(0) := selPtr
  io.out.valid    := RegNext(selValid && ~redirectHit)
  io.out.bits     := uop.io.rdata(0)
  uop.io.wen(0)   := enqEn
  uop.io.waddr(0) := enqPtr
  uop.io.wdata(0) := enqUop

  class fastSendUop extends XSBundle {
    val pdest = UInt(PhyRegIdxWidth.W)
    val rfWen = Bool()
    val fpWen = Bool()
    def apply(uop: MicroOp) = {
      this.pdest := uop.pdest
      this.rfWen := uop.ctrl.rfWen
      this.fpWen := uop.ctrl.fpWen
      this
    }
  }

  val roqIdx = Reg(Vec(IssQueSize, new RoqPtr))
  when (enqEn) {
    roqIdx(enqPtr) := enqUop.roqIdx
  }
  io.redirectVec.zip(roqIdx).map{ case (red, roq) =>
    red := roq.needFlush(io.redirect, io.flush)
  }
  io.out.bits.roqIdx := roqIdx(selPtrReg)

  io.fastUopOut := DontCare
  if (fastWakeup) {
    val asynUop = Reg(Vec(iqSize, new fastSendUop))
    when (enqEn) { asynUop(enqPtr) := (Wire(new fastSendUop)).apply(enqUop) }
    val asynIdxUop = (0 until iqSize).map(i => asynUop(io.indexVec(i)) )
    val readyIdxVec = (0 until iqSize).map(i => io.validVec(i) && Cat(srcQueueWire(io.indexVec(i))).andR )
    val fastAsynUop = ParallelPriorityMux(readyIdxVec zip asynIdxUop)
    val fastRoqIdx = ParallelPriorityMux(readyIdxVec zip (0 until iqSize).map(i => roqIdx(io.indexVec(i))))
    val fastSentUop = Wire(new MicroOp)
    fastSentUop := DontCare
    fastSentUop.pdest := fastAsynUop.pdest
    fastSentUop.ctrl.rfWen := fastAsynUop.rfWen
    fastSentUop.ctrl.fpWen := fastAsynUop.fpWen

    if (fixedDelay == 0) {
      io.fastUopOut.valid := selValid
      io.fastUopOut.bits  := fastSentUop
    } else {
      val bpQueue = Module(new BypassQueue(fixedDelay))
      bpQueue.io.in.valid := selValid
      bpQueue.io.in.bits  := fastSentUop
      bpQueue.io.in.bits.roqIdx := fastRoqIdx
      bpQueue.io.redirect := io.redirect
      bpQueue.io.flush    := io.flush
      io.fastUopOut.valid := bpQueue.io.out.valid
      io.fastUopOut.bits  := bpQueue.io.out.bits
    }

    val fastSentUopReg = RegNext(fastAsynUop)
    io.out.bits.pdest := fastSentUopReg.pdest
    io.out.bits.ctrl.rfWen := fastSentUopReg.rfWen
    io.out.bits.ctrl.fpWen := fastSentUopReg.fpWen
  }

  val psrc = (0 until srcNum).map(i => Module(new SingleSrcCAM(UInt(PhyRegIdxWidth.W), iqSize, fastPortsCnt + slowPortsCnt, true)).io)
  psrc.map(_.w.valid := false.B)
  val entryListenHit = psrc.map{src =>
    for (i <- 0 until fastPortsCnt) { src.r.req(i) := io.fastUopsIn(i).bits.pdest }
    for (i <- 0 until slowPortsCnt) { src.r.req(i + fastPortsCnt) := io.slowUops(i).bits.pdest }
    src.r.resp
  }
  val srcIsZero = psrc.map{ src => src.zero }
  psrc.map(_.w.bits.addr  := enqPtr)
  psrc.map(_.w.valid := enqEn)
  val enqSrcSeqChecked = enqSrcSeq.zip(enqSrcTypeSeq).map{ case (s, t) =>
    Mux(t === SrcType.fp || t === SrcType.reg, s, 0.U)} // NOTE: if pc/imm -> 0.U and reg (means don't hit)
  psrc.zip(enqSrcSeqChecked).map{ case (p,s) => p.w.bits.data := s }

  // TODO: later, only store will need psrcType
  val psrcType = Reg(Vec(srcNum, Vec(iqSize, Bool()))) // fp: false | other: true
  (0 until srcNum).foreach{ i =>
    when (enqEn) {
      psrcType(i)(enqPtr) := enqSrcTypeSeq(i) =/= SrcType.fp
    }
  }

  def listenHitEnq(uop: MicroOp, src: UInt, srctype: UInt): Bool = {
    (src === uop.pdest) &&
    ((srctype === SrcType.reg && uop.ctrl.rfWen && src=/=0.U) ||
     (srctype === SrcType.fp  && uop.ctrl.fpWen))
  }

  def listenHitEntry(src: Int, port: Int, addr: Int, uop: MicroOp): Bool = {
    entryListenHit(src)(port)(addr) &&
    ((psrcType(src)(addr) && uop.ctrl.rfWen && !srcIsZero(src)(addr)) ||
     (!psrcType(src)(addr)  && uop.ctrl.fpWen))
  }

  for (j <- 0 until srcNum) {
    for (i <- 0 until iqSize) {
      for (k <- 0 until fastPortsCnt) {
        val fastHit = listenHitEntry(j, k, i, fastUops(k).bits) && fastUops(k).valid
        val fastHitNoConflict = fastHit && !(enqPtr===i.U && enqEn)
        when (fastHitNoConflict) { srcUpdateListen(i)(j)(k) := true.B }
        when (RegNext(fastHitNoConflict) && !(enqPtr===i.U && enqEn)) { data(j)(i)(k) := true.B }
      }
      for (k <- 0 until slowPortsCnt) {
        val slowHit = listenHitEntry(j, k + fastPortsCnt, i, slowUops(k).bits) && slowUops(k).valid
        val slowHitNoConflict = slowHit && !(enqPtr===i.U && enqEn)
        when (slowHitNoConflict) { srcUpdateListen(i)(j)(k+fastPortsCnt) := true.B }
        when (slowHitNoConflict) { data(j)(i)(k + fastPortsCnt) := true.B }
      }
    }
  }

  // enq listen
  for (j <- 0 until srcNum) {
    for (k <- 0 until fastPortsCnt) {
      val fastHit = listenHitEnq(fastUops(k).bits, enqSrcSeq(j), enqSrcTypeSeq(j)) && enqEn && fastUops(k).valid
      val lastFastHit = listenHitEnq(lastFastUops(k).bits, enqSrcSeq(j), enqSrcTypeSeq(j)) && enqEn && lastFastUops(k).valid
      when (fastHit || lastFastHit) { srcUpdateListen(enqPtr)(j)(k) := true.B }
      when (lastFastHit)            { data(j)(enqPtr)(k) := true.B }
      when (RegNext(fastHit))       { data(j)(enqPtrReg)(k) := true.B }
    }
    for (k <- 0 until slowPortsCnt) {
      val slowHit = listenHitEnq(slowUops(k).bits, enqSrcSeq(j), enqSrcTypeSeq(j)) && enqEn && slowUops(k).valid
      when (slowHit) {
        srcUpdateListen(enqPtr)(j)(k+fastPortsCnt) := true.B
        data(j)(enqPtr)(k + fastPortsCnt) := true.B
      }
    }
  }
}

class RSDataSingleSrc(srcLen: Int, numEntries: Int, numListen: Int, writePort: Int = 1) extends XSModule {
  val io = IO(new Bundle {
    val r = new Bundle {
      // val valid = Bool() // NOTE: if read valid is necessary, but now it is not completed
      val addr = Input(UInt(log2Up(numEntries).W))
      val rdata = Output(UInt(srcLen.W))
    }
    val w = Input(Vec(writePort, new Bundle {
      val wen = Bool()
      val addr = UInt(log2Up(numEntries).W)
      val wdata = UInt(srcLen.W)
    }))
    val listen = Input(new Bundle {
      val wdata = Vec(numListen, UInt(srcLen.W))
      val wen = Vec(numEntries, Vec(numListen, Bool()))
    })
  })

  val value = Reg(Vec(numEntries, UInt(srcLen.W)))

  val wMaskT = io.w.map(w => Mux(w.wen, UIntToOH(w.addr)(numEntries-1, 0), 0.U(numEntries.W)))
  val wMask = (0 until numEntries).map(i =>
                (0 until writePort).map(j =>
                  wMaskT(j)(i)
              ))
  val wData = io.w.map(w => w.wdata)
  val data = io.listen.wdata ++ io.w.map(_.wdata)
  val wen = io.listen.wen.zip(wMask).map{ case (w, m) => w ++ m }
  for (i <- 0 until numEntries) {
    when (Cat(wen(i)).orR) {
      value(i) := ParallelMux(wen(i) zip data)
      // assert(RegNext(PopCount(wen(i))===0.U || PopCount(wen(i))===1.U), s"${i}")
    }
  }

  io.r.rdata := value(RegNext(io.r.addr)) // NOTE: the read addr will arrive one cycle before
}

class ReservationStationData
(
  val exuCfg: ExuConfig,
  srcLen: Int,
  fastPortsCfg: Seq[ExuConfig],
  slowPortsCfg: Seq[ExuConfig],
  fixedDelay: Int,
  fastWakeup: Boolean,
  feedback: Boolean,
) extends XSModule {
  val iqSize = IssQueSize
  val iqIdxWidth = log2Up(iqSize)
  val nonBlocked = fixedDelay >= 0
  val srcNum = if (exuCfg == Exu.jumpExeUnitCfg) 2 else max(exuCfg.intSrcCnt, exuCfg.fpSrcCnt)
  val fastPortsCnt = fastPortsCfg.size
  val slowPortsCnt = slowPortsCfg.size
  require(nonBlocked==fastWakeup)

  val io = IO(new XSBundle {
    val srcRegValue = Vec(srcNum, Input(UInt(srcLen.W)))
    val fpRegValue = if (exuCfg == Exu.stExeUnitCfg) Input(UInt(srcLen.W)) else null
    val jumpPc = if(exuCfg == Exu.jumpExeUnitCfg) Input(UInt(VAddrBits.W)) else null
    val jalr_target = if(exuCfg == Exu.jumpExeUnitCfg) Input(UInt(VAddrBits.W)) else null
    val in  = Input(new Bundle {
      val valid = Input(Bool())
      val addr = Input(UInt(iqIdxWidth.W))
      val uop = Input(new MicroOp)
      val enqSrcReady = Input(Vec(srcNum, Bool()))
    })

    val listen = new Bundle {
      val wen = Input(Vec(srcNum, Vec(iqSize, Vec(fastPortsCnt + slowPortsCnt, Bool()))))
      val wdata = Input(Vec(fastPortsCnt + slowPortsCnt, UInt(srcLen.W)))
    }

    val sel = Input(UInt(iqIdxWidth.W))
    val out = Output(Vec(srcNum, UInt(srcLen.W)))
    val pc = if(exuCfg == Exu.jumpExeUnitCfg) Output(UInt(VAddrBits.W)) else null
  })

  val enqUopReg = RegEnable(io.in.uop, io.in.valid)

  // Data : single read, multi write
  // ------------------------
  val data = if (exuCfg == Exu.stExeUnitCfg) {
    val baseListenWidth = (fastPortsCfg ++ slowPortsCfg).filter(_.writeIntRf).size
    val srcBase = Module(new RSDataSingleSrc(srcLen, iqSize, baseListenWidth, 1))
    val srcData = Module(new RSDataSingleSrc(srcLen, iqSize, fastPortsCnt + slowPortsCnt, 2))
    srcBase.suggestName(s"${this.name}_data0")
    srcData.suggestName(s"${this.name}_data1")
    Seq(srcBase.io, srcData.io)
  } else {
    (0 until srcNum).map{i =>
      val d = Module(new RSDataSingleSrc(srcLen, iqSize, fastPortsCnt + slowPortsCnt, 1))
      d.suggestName(s"${this.name}_data${i}")
      d.io
    }
  }
  (0 until srcNum).foreach{ i =>
    if (exuCfg == Exu.stExeUnitCfg && i == 0) {
      data(i).listen.wen := VecInit(io.listen.wen(i).map(a => VecInit(a.zip((fastPortsCfg ++ slowPortsCfg).map(_.writeIntRf)).filter(_._2).map(_._1))))
      data(i).listen.wdata := io.listen.wdata.zip((fastPortsCfg ++ slowPortsCfg).map(_.writeIntRf)).filter(_._2).map(_._1)
    } else {
      data(i).listen.wen := io.listen.wen(i)
      data(i).listen.wdata := io.listen.wdata
    }
  }

  val addrReg = RegEnable(io.in.addr, io.in.valid)
  val enqSrcReadyReg = io.in.enqSrcReady.map(r => RegNext(r && io.in.valid))
  data.map(_.w(0).addr := addrReg)
  data.zip(enqSrcReadyReg).map{ case (src, ready) => src.w(0).wen := ready }

  val pcMem = if(exuCfg == Exu.jumpExeUnitCfg)
    Some(Module(new SyncDataModuleTemplate(UInt(VAddrBits.W), iqSize, numRead = 1, numWrite = 1))) else None

  if(pcMem.nonEmpty){
    pcMem.get.io.wen(0) := RegNext(io.in.valid)
    pcMem.get.io.waddr(0) := addrReg
    pcMem.get.io.wdata(0) := io.jumpPc
  }

  exuCfg match {
    case Exu.jumpExeUnitCfg =>
      val src1Mux = Mux(enqUopReg.ctrl.src1Type === SrcType.pc,
                        SignExt(io.jumpPc, XLEN),
                        io.srcRegValue(0)
                    )
      // data.io.w.bits.data(0) := src1Mux
      data(0).w(0).wdata := src1Mux
      data(1).w(0).wdata := io.jalr_target

    case Exu.aluExeUnitCfg =>
      val src1Mux = Mux(enqUopReg.ctrl.src1Type === SrcType.pc,
                      SignExt(enqUopReg.cf.pc, XLEN),
                      io.srcRegValue(0)
                    )
      data(0).w(0).wdata := src1Mux
      // alu only need U type and I type imm
      val imm32 = Mux(enqUopReg.ctrl.selImm === SelImm.IMM_U,
                    ImmUnion.U.toImm32(enqUopReg.ctrl.imm),
                    ImmUnion.I.toImm32(enqUopReg.ctrl.imm)
                  )
      val imm64 = SignExt(imm32, XLEN)
      val src2Mux = Mux(enqUopReg.ctrl.src2Type === SrcType.imm,
                      imm64, io.srcRegValue(1)
                    )
      data(1).w(0).wdata := src2Mux

    case Exu.stExeUnitCfg =>
      (0 until srcNum).foreach(i => data(i).w(0).wdata := io.srcRegValue(i) )
      data(1).w(1).wdata := io.fpRegValue
      data(1).w(1).addr := RegNext(addrReg)
      data(1).w(1).wen   := RegNext(enqSrcReadyReg(1) && enqUopReg.ctrl.src2Type === SrcType.fp)
      data(1).w(0).wen   := enqSrcReadyReg(1) && enqUopReg.ctrl.src2Type =/= SrcType.fp

    case _ =>
      (0 until srcNum).foreach(i => data(i).w(0).wdata := io.srcRegValue(i) )
  }
  // deq
  data.map(_.r.addr := io.sel)
  io.out := data.map(_.r.rdata)
  if(pcMem.nonEmpty){
    pcMem.get.io.raddr(0) := io.sel
    io.pc := pcMem.get.io.rdata(0)
  }
}<|MERGE_RESOLUTION|>--- conflicted
+++ resolved
@@ -290,8 +290,8 @@
   val findBubble = Cat(bubbleMask).orR
   val haveBubble = findBubble && (bubblePtr < tailPtr.asUInt)
   val bubbleIndex = indexQueue(bubblePtr)
-  val bubbleValid = haveBubble  && (if (feedback) true.B 
-                                    else if (nonBlocked) !selectValid 
+  val bubbleValid = haveBubble  && (if (feedback) true.B
+                                    else if (nonBlocked) !selectValid
                                     else Mux(isFull, true.B, !selectValid))
   val bubbleReg = RegNext(bubbleValid)
   val bubblePtrReg = RegNext(Mux(moveMask(bubblePtr), bubblePtr-1.U, bubblePtr))
@@ -518,12 +518,8 @@
       sqIdx(enqPtr)  := enqUop.sqIdx
     }
     ldWait.suggestName(s"${this.name}_ldWait")
-<<<<<<< HEAD
+    sqIdx.suggestName(s"${this.name}_sqIdx")
     io.readyVec := srcQueueWire.map(Cat(_).andR).zip(ldWait).map{ case (s, l) => s&l }
-=======
-    sqIdx.suggestName(s"${this.name}_sqIdx")
-    io.readyVec := srcQueue.map(Cat(_).andR).zip(ldWait).map{ case (s, l) => s&l }
->>>>>>> 435a337c
   }
 
   val redirectHit = io.redirectVec(selPtr)

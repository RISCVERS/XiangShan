package xiangshan.backend

import chisel3._
import chisel3.util._
import utils.XSPerf
import xiangshan._
import xiangshan.backend.exu.Exu.{jumpExeUnitCfg, ldExeUnitCfg, stExeUnitCfg}
import xiangshan.backend.exu._
import xiangshan.backend.issue.ReservationStation
import xiangshan.backend.fu.{FenceToSbuffer, CSRFileIO}
import xiangshan.backend.regfile.Regfile

class WakeUpBundle(numFast: Int, numSlow: Int) extends XSBundle {
  val fastUops = Vec(numFast, Flipped(ValidIO(new MicroOp)))
  val fast = Vec(numFast, Flipped(ValidIO(new ExuOutput))) //one cycle later than fastUops
  val slow = Vec(numSlow, Flipped(DecoupledIO(new ExuOutput)))

  override def cloneType = (new WakeUpBundle(numFast, numSlow)).asInstanceOf[this.type]

}

class IntBlockToCtrlIO extends XSBundle {
  // write back regfile signals after arbiter
  // used to update busytable and roq state
  val wbRegs = Vec(NRIntWritePorts, ValidIO(new ExuOutput))
  // write back to brq
  val exuRedirect = Vec(exuParameters.AluCnt + exuParameters.JmpCnt, ValidIO(new ExuOutput))
  val numExist = Vec(exuParameters.IntExuCnt, Output(UInt(log2Ceil(IssQueSize).W)))
}

trait HasExeBlockHelper {
  def fpUopValid(x: ValidIO[MicroOp]): ValidIO[MicroOp] = {
    val uop = WireInit(x)
    uop.valid := x.valid && x.bits.ctrl.fpWen
    uop
  }
  def fpOutValid(x: ValidIO[ExuOutput]): ValidIO[ExuOutput] = {
    val out = WireInit(x)
    out.valid := x.valid && x.bits.uop.ctrl.fpWen
    out
  }
  def fpOutValid(x: DecoupledIO[ExuOutput], connectReady: Boolean = false): DecoupledIO[ExuOutput] = {
    val out = WireInit(x)
    if(connectReady) x.ready := out.ready
    out.valid := x.valid && x.bits.uop.ctrl.fpWen
    out
  }
  def intUopValid(x: ValidIO[MicroOp]): ValidIO[MicroOp] = {
    val uop = WireInit(x)
    uop.valid := x.valid && x.bits.ctrl.rfWen
    uop
  }
  def intOutValid(x: ValidIO[ExuOutput]): ValidIO[ExuOutput] = {
    val out = WireInit(x)
    out.valid := x.valid && !x.bits.uop.ctrl.fpWen
    out
  }
  def intOutValid(x: DecoupledIO[ExuOutput], connectReady: Boolean = false): DecoupledIO[ExuOutput] = {
    val out = WireInit(x)
    if(connectReady) x.ready := out.ready
    out.valid := x.valid && !x.bits.uop.ctrl.fpWen
    out
  }
  def decoupledIOToValidIO[T <: Data](d: DecoupledIO[T]): Valid[T] = {
    val v = Wire(Valid(d.bits.cloneType))
    v.valid := d.valid
    v.bits := d.bits
    v
  }

  def validIOToDecoupledIO[T <: Data](v: Valid[T]): DecoupledIO[T] = {
    val d = Wire(DecoupledIO(v.bits.cloneType))
    d.valid := v.valid
    d.ready := true.B
    d.bits := v.bits
    d
  }
}

class IntegerBlock
(
  fastWakeUpIn: Seq[ExuConfig],
  slowWakeUpIn: Seq[ExuConfig],
<<<<<<< HEAD
  memWakeUpIn: Seq[ExuConfig],
  fastFpOut: Seq[ExuConfig],
  slowFpOut: Seq[ExuConfig],
  fastIntOut: Seq[ExuConfig],
  slowIntOut: Seq[ExuConfig]
) extends XSModule with HasExeBlockHelper
{
=======
  fastWakeUpOut: Seq[ExuConfig],
  slowWakeUpOut: Seq[ExuConfig]
) extends XSModule with HasExeBlockHelper {
>>>>>>> c1b37c81
  val io = IO(new Bundle {
    val fromCtrlBlock = Flipped(new CtrlToIntBlockIO)
    val toCtrlBlock = new IntBlockToCtrlIO
    val toMemBlock = new IntBlockToMemBlockIO

    val wakeUpIn = new WakeUpBundle(fastWakeUpIn.size, slowWakeUpIn.size)
<<<<<<< HEAD
    val wakeUpFpOut = Flipped(new WakeUpBundle(fastFpOut.size, slowFpOut.size))
    val wakeUpIntOut = Flipped(new WakeUpBundle(fastIntOut.size, slowIntOut.size))
    val memWakeUp = new WakeUpBundle(exuParameters.LduCnt, exuParameters.LduCnt)

    val csrio = new Bundle {
      val fflags = Flipped(Valid(UInt(5.W))) // from roq
      val dirty_fs = Input(Bool()) // from roq
      val frm = Output(UInt(3.W)) // to float
      val exception = Flipped(ValidIO(new ExceptionInfo))
      val trapTarget = Output(UInt(VAddrBits.W)) // to roq
      val isXRet = Output(Bool())
      val interrupt = Output(Bool()) // to roq
      val memExceptionVAddr = Input(UInt(VAddrBits.W)) // from lsq
      val externalInterrupt = new ExternalInterruptIO  // from outside
      val tlb = Output(new TlbCsrBundle) // from tlb
      val perfinfo = new Bundle {
        val retiredInstr = Input(UInt(3.W))
      }
    }
=======
    val wakeUpOut = Flipped(new WakeUpBundle(fastWakeUpOut.size, slowWakeUpOut.size))

    val csrio = new CSRFileIO
>>>>>>> c1b37c81
    val fenceio = new Bundle {
      val sfence = Output(new SfenceBundle) // to front,mem
      val fencei = Output(Bool()) // to icache
      val sbuffer = new FenceToSbuffer // to mem
    }
  })
  val difftestIO = IO(new Bundle() {
    val fromCSR = new Bundle() {
      val intrNO = Output(UInt(64.W))
      val cause = Output(UInt(64.W))
      val priviledgeMode = Output(UInt(2.W))
      val mstatus = Output(UInt(64.W))
      val sstatus = Output(UInt(64.W))
      val mepc = Output(UInt(64.W))
      val sepc = Output(UInt(64.W))
      val mtval = Output(UInt(64.W))
      val stval = Output(UInt(64.W))
      val mtvec = Output(UInt(64.W))
      val stvec = Output(UInt(64.W))
      val mcause = Output(UInt(64.W))
      val scause = Output(UInt(64.W))
      val satp = Output(UInt(64.W))
      val mip = Output(UInt(64.W))
      val mie = Output(UInt(64.W))
      val mscratch = Output(UInt(64.W))
      val sscratch = Output(UInt(64.W))
      val mideleg = Output(UInt(64.W))
      val medeleg = Output(UInt(64.W))
    }
  })
  difftestIO <> DontCare

  val redirect = io.fromCtrlBlock.redirect
  val flush = io.fromCtrlBlock.flush

  val intRf = Module(new Regfile(
    numReadPorts = NRIntReadPorts,
    numWirtePorts = NRIntWritePorts,
    hasZero = true,
    len = XLEN
  ))

  val jmpExeUnit = Module(new JumpExeUnit)
  val mduExeUnits = Array.tabulate(exuParameters.MduCnt)(_ => Module(new MulDivExeUnit))
  val aluExeUnits = Array.tabulate(exuParameters.AluCnt)(_ => Module(new AluExeUnit))

  val exeUnits = jmpExeUnit +: (mduExeUnits ++ aluExeUnits)

  def needWakeup(cfg: ExuConfig): Boolean =
    (cfg.readIntRf && cfg.writeIntRf) || (cfg.readFpRf && cfg.writeFpRf)

  def needData(a: ExuConfig, b: ExuConfig): Boolean =
    (a.readIntRf && b.writeIntRf) || (a.readFpRf && b.writeFpRf)

  // val readPortIndex = RegNext(io.fromCtrlBlock.readPortIndex)
  val readPortIndex = Seq(1, 2, 3, 0, 1, 2, 3)
  val reservationStations = exeUnits.map(_.config).zipWithIndex.map({ case (cfg, i) =>
    var certainLatency = -1
    if (cfg.hasCertainLatency) {
      certainLatency = cfg.latency.latencyVal.get
    }

    val readIntRf = cfg.readIntRf

<<<<<<< HEAD
    val inBlockWbData = exeUnits.filter(e => e.config.hasCertainLatency && readIntRf).map(_.io.toInt.bits.data)
    val fastDatas = inBlockWbData ++ io.wakeUpIn.fast.map(_.bits.data) ++ 
      (if (cfg == Exu.aluExeUnitCfg) io.memWakeUp.fast.map(_.bits.data) else Seq())
    val wakeupCnt = fastDatas.length

    val inBlockListenPorts = exeUnits.filter(e => e.config.hasUncertainlatency && readIntRf).map(_.io.toInt)
    val slowPorts = inBlockListenPorts ++ io.wakeUpIn.slow ++ io.memWakeUp.slow
=======
    val inBlockWbData = exeUnits.filter(e => e.config.hasCertainLatency).map(a => (a.config, a.io.out.bits.data))
    val fastDatas = inBlockWbData ++ fastWakeUpIn.zip(io.wakeUpIn.fast.map(_.bits.data))
    val fastPortsCnt = fastDatas.length

    val inBlockListenPorts = exeUnits.filter(e => e.config.hasUncertainlatency).map(a => (a.config, a.io.out))
    val slowPorts = (inBlockListenPorts ++ slowWakeUpIn.zip(io.wakeUpIn.slow)).map(a => (a._1, decoupledIOToValidIO(a._2)))
>>>>>>> c1b37c81
    val extraListenPortsCnt = slowPorts.length

    val feedback = (cfg == ldExeUnitCfg) || (cfg == stExeUnitCfg)

    println(s"${i}: exu:${cfg.name} fastPortsCnt: ${fastPortsCnt} slowPorts: ${extraListenPortsCnt} delay:${certainLatency} feedback:${feedback}")

    val rs = Module(new ReservationStation(cfg, XLEN + 1,
      fastDatas.map(_._1),
      slowPorts.map(_._1),
      fixedDelay = certainLatency,
      fastWakeup = certainLatency >= 0,
      feedback = feedback
    ))

    rs.io.redirect <> redirect
    rs.io.flush <> flush // TODO: remove it
    rs.io.numExist <> io.toCtrlBlock.numExist(i)
    rs.io.fromDispatch <> io.fromCtrlBlock.enqIqCtrl(i)

    rs.io.srcRegValue := DontCare
    val src1Value = VecInit((0 until 4).map(i => intRf.io.readPorts(i * 2).data))
    val src2Value = VecInit((0 until 4).map(i => intRf.io.readPorts(i * 2 + 1).data))
    rs.io.srcRegValue(0) := src1Value(readPortIndex(i))
    if (cfg.intSrcCnt > 1) rs.io.srcRegValue(1) := src2Value(readPortIndex(i))
    if (cfg == Exu.jumpExeUnitCfg) {
      rs.io.jumpPc := io.fromCtrlBlock.jumpPc
      rs.io.jalr_target := io.fromCtrlBlock.jalr_target
    }

    rs.io.fastDatas <> fastDatas.map(_._2)
    rs.io.slowPorts <> slowPorts.map(_._2)

    exeUnits(i).io.redirect <> redirect
    exeUnits(i).io.fromInt <> rs.io.deq
    exeUnits(i).io.flush <> flush
    // rs.io.memfeedback := DontCare

    rs.suggestName(s"rs_${cfg.name}")

    rs
  })

  for (rs <- reservationStations) {
    val inBlockUops = reservationStations.filter(x =>
      x.exuCfg.hasCertainLatency && x.exuCfg.writeIntRf
    ).map(x => {
      val raw = WireInit(x.io.fastUopOut)
      raw.valid := x.io.fastUopOut.valid && raw.bits.ctrl.rfWen
      raw
    })
    rs.io.fastUopsIn <> inBlockUops ++ io.wakeUpIn.fastUops ++ 
      (if (rs.exuCfg == Exu.aluExeUnitCfg) io.memWakeUp.fastUops else Seq())
  }

<<<<<<< HEAD
  io.memWakeUp.fast.map(_.ready := true.B )
  io.memWakeUp.slow.map(_.ready := true.B )

  io.wakeUpFpOut.fastUops <> reservationStations.filter(
    rs => fpFastFilter(rs.exuCfg)
  ).map(_.io.fastUopOut).map(fpValid)

  io.wakeUpFpOut.fast <> exeUnits.filter(
    x => fpFastFilter(x.config)
  ).map(_.io.toFp)

  io.wakeUpFpOut.slow <> exeUnits.filter(
    x => fpSlowFilter(x.config)
  ).map(_.io.toFp)
=======
  io.wakeUpOut.fastUops <> reservationStations.filter(
    rs => rs.exuCfg.hasCertainLatency
  ).map(_.io.fastUopOut).map(intUopValid)
>>>>>>> c1b37c81

  io.wakeUpOut.fast <> exeUnits.filter(
    x => x.config.hasCertainLatency
  ).map(_.io.out).map(decoupledIOToValidIO)

  io.wakeUpOut.slow <> exeUnits.filter(
    x => x.config.hasUncertainlatency
  ).map(x => WireInit(x.io.out))

  // send misprediction to brq
  io.toCtrlBlock.exuRedirect.zip(
    exeUnits.filter(_.config.hasRedirect).map(_.io.out)
  ).foreach {
    case (x, y) =>
      x.valid := y.fire() && y.bits.redirectValid
      x.bits := y.bits
  }

  jmpExeUnit.csrio <> io.csrio
  jmpExeUnit.fenceio <> io.fenceio
  if (!env.FPGAPlatform) {
    jmpExeUnit.difftestIO.fromCSR <> difftestIO.fromCSR
  }

  // read int rf from ctrl block
  intRf.io.readPorts.zipWithIndex.map { case (r, i) => r.addr := io.fromCtrlBlock.readRf(i) }
  (0 until NRMemReadPorts).foreach(i => io.toMemBlock.readIntRf(i).data := intRf.io.readPorts(i + 8).data)
  // write int rf arbiter
  val intWbArbiter = Module(new Wb(
    (exeUnits.map(_.config) ++ fastWakeUpIn ++ slowWakeUpIn ++ memWakeUpIn),
    NRIntWritePorts,
    isFp = false
  ))
<<<<<<< HEAD
  intWbArbiter.io.in <> exeUnits.map(_.io.toInt) ++ io.wakeUpIn.fast ++ io.wakeUpIn.slow ++ io.memWakeUp.slow // memWakeUp is load
=======
  intWbArbiter.io.in <> exeUnits.map(e => {
    val w = WireInit(e.io.out)
    val fpWen = if(e.config.writeFpRf) e.io.out.bits.uop.ctrl.fpWen else false.B
    w.valid := e.io.out.valid && !fpWen
    w
  }) ++ io.wakeUpIn.slow

  XSPerf("competition", intWbArbiter.io.in.map(i => !i.ready && i.valid).foldRight(0.U)(_+_))  
  
  exeUnits.zip(intWbArbiter.io.in).foreach{
    case (exu, wInt) =>
      if(exu.config.writeFpRf){
        val wakeUpOut = io.wakeUpOut.slow(0) // jmpExeUnit
        val writeFpReady = wakeUpOut.fire() && wakeUpOut.bits.uop.ctrl.fpWen
        exu.io.out.ready := wInt.fire() || writeFpReady || !exu.io.out.valid
      } else {
        exu.io.out.ready := wInt.fire() || !exu.io.out.valid
      }
  }
>>>>>>> c1b37c81

  // set busytable and update roq
  io.toCtrlBlock.wbRegs <> intWbArbiter.io.out

  intRf.io.writePorts.zip(intWbArbiter.io.out).foreach {
    case (rf, wb) =>
      rf.wen := wb.valid && wb.bits.uop.ctrl.rfWen
      rf.addr := wb.bits.uop.pdest
      rf.data := wb.bits.data
  }
}<|MERGE_RESOLUTION|>--- conflicted
+++ resolved
@@ -81,50 +81,20 @@
 (
   fastWakeUpIn: Seq[ExuConfig],
   slowWakeUpIn: Seq[ExuConfig],
-<<<<<<< HEAD
-  memWakeUpIn: Seq[ExuConfig],
-  fastFpOut: Seq[ExuConfig],
-  slowFpOut: Seq[ExuConfig],
-  fastIntOut: Seq[ExuConfig],
-  slowIntOut: Seq[ExuConfig]
-) extends XSModule with HasExeBlockHelper
-{
-=======
+  memFastWakeUpIn: Seq[ExuConfig],
   fastWakeUpOut: Seq[ExuConfig],
   slowWakeUpOut: Seq[ExuConfig]
 ) extends XSModule with HasExeBlockHelper {
->>>>>>> c1b37c81
   val io = IO(new Bundle {
     val fromCtrlBlock = Flipped(new CtrlToIntBlockIO)
     val toCtrlBlock = new IntBlockToCtrlIO
     val toMemBlock = new IntBlockToMemBlockIO
 
     val wakeUpIn = new WakeUpBundle(fastWakeUpIn.size, slowWakeUpIn.size)
-<<<<<<< HEAD
-    val wakeUpFpOut = Flipped(new WakeUpBundle(fastFpOut.size, slowFpOut.size))
-    val wakeUpIntOut = Flipped(new WakeUpBundle(fastIntOut.size, slowIntOut.size))
-    val memWakeUp = new WakeUpBundle(exuParameters.LduCnt, exuParameters.LduCnt)
-
-    val csrio = new Bundle {
-      val fflags = Flipped(Valid(UInt(5.W))) // from roq
-      val dirty_fs = Input(Bool()) // from roq
-      val frm = Output(UInt(3.W)) // to float
-      val exception = Flipped(ValidIO(new ExceptionInfo))
-      val trapTarget = Output(UInt(VAddrBits.W)) // to roq
-      val isXRet = Output(Bool())
-      val interrupt = Output(Bool()) // to roq
-      val memExceptionVAddr = Input(UInt(VAddrBits.W)) // from lsq
-      val externalInterrupt = new ExternalInterruptIO  // from outside
-      val tlb = Output(new TlbCsrBundle) // from tlb
-      val perfinfo = new Bundle {
-        val retiredInstr = Input(UInt(3.W))
-      }
-    }
-=======
     val wakeUpOut = Flipped(new WakeUpBundle(fastWakeUpOut.size, slowWakeUpOut.size))
+    val memFastWakeUp = new WakeUpBundle(exuParameters.LduCnt, 0)
 
     val csrio = new CSRFileIO
->>>>>>> c1b37c81
     val fenceio = new Bundle {
       val sfence = Output(new SfenceBundle) // to front,mem
       val fencei = Output(Bool()) // to icache
@@ -189,22 +159,13 @@
 
     val readIntRf = cfg.readIntRf
 
-<<<<<<< HEAD
-    val inBlockWbData = exeUnits.filter(e => e.config.hasCertainLatency && readIntRf).map(_.io.toInt.bits.data)
-    val fastDatas = inBlockWbData ++ io.wakeUpIn.fast.map(_.bits.data) ++ 
-      (if (cfg == Exu.aluExeUnitCfg) io.memWakeUp.fast.map(_.bits.data) else Seq())
-    val wakeupCnt = fastDatas.length
-
-    val inBlockListenPorts = exeUnits.filter(e => e.config.hasUncertainlatency && readIntRf).map(_.io.toInt)
-    val slowPorts = inBlockListenPorts ++ io.wakeUpIn.slow ++ io.memWakeUp.slow
-=======
-    val inBlockWbData = exeUnits.filter(e => e.config.hasCertainLatency).map(a => (a.config, a.io.out.bits.data))
-    val fastDatas = inBlockWbData ++ fastWakeUpIn.zip(io.wakeUpIn.fast.map(_.bits.data))
+    val inBlockWbData = exeUnits.filter(e => e.config.hasCertainLatency && readIntRf).map(a => (a.config, a.io.out.bits.data))
+    val fastDatas = inBlockWbData ++ fastWakeUpIn.zip(io.wakeUpIn.fast.map(_.bits.data)) ++
+      (if (cfg == Exu.aluExeUnitCfg) memFastWakeUpIn.zip(io.memFastWakeUp.fast.map(_.bits.data)) else Seq())
     val fastPortsCnt = fastDatas.length
 
-    val inBlockListenPorts = exeUnits.filter(e => e.config.hasUncertainlatency).map(a => (a.config, a.io.out))
+    val inBlockListenPorts = exeUnits.filter(e => e.config.hasUncertainlatency && readIntRf).map(a => (a.config, a.io.out))
     val slowPorts = (inBlockListenPorts ++ slowWakeUpIn.zip(io.wakeUpIn.slow)).map(a => (a._1, decoupledIOToValidIO(a._2)))
->>>>>>> c1b37c81
     val extraListenPortsCnt = slowPorts.length
 
     val feedback = (cfg == ldExeUnitCfg) || (cfg == stExeUnitCfg)
@@ -255,30 +216,13 @@
       raw.valid := x.io.fastUopOut.valid && raw.bits.ctrl.rfWen
       raw
     })
-    rs.io.fastUopsIn <> inBlockUops ++ io.wakeUpIn.fastUops ++ 
-      (if (rs.exuCfg == Exu.aluExeUnitCfg) io.memWakeUp.fastUops else Seq())
-  }
-
-<<<<<<< HEAD
-  io.memWakeUp.fast.map(_.ready := true.B )
-  io.memWakeUp.slow.map(_.ready := true.B )
-
-  io.wakeUpFpOut.fastUops <> reservationStations.filter(
-    rs => fpFastFilter(rs.exuCfg)
-  ).map(_.io.fastUopOut).map(fpValid)
-
-  io.wakeUpFpOut.fast <> exeUnits.filter(
-    x => fpFastFilter(x.config)
-  ).map(_.io.toFp)
-
-  io.wakeUpFpOut.slow <> exeUnits.filter(
-    x => fpSlowFilter(x.config)
-  ).map(_.io.toFp)
-=======
+    rs.io.fastUopsIn <> inBlockUops ++ io.wakeUpIn.fastUops ++
+      (if (rs.exuCfg == Exu.aluExeUnitCfg) io.memFastWakeUp.fastUops else Seq())
+  }
+
   io.wakeUpOut.fastUops <> reservationStations.filter(
     rs => rs.exuCfg.hasCertainLatency
   ).map(_.io.fastUopOut).map(intUopValid)
->>>>>>> c1b37c81
 
   io.wakeUpOut.fast <> exeUnits.filter(
     x => x.config.hasCertainLatency
@@ -308,13 +252,10 @@
   (0 until NRMemReadPorts).foreach(i => io.toMemBlock.readIntRf(i).data := intRf.io.readPorts(i + 8).data)
   // write int rf arbiter
   val intWbArbiter = Module(new Wb(
-    (exeUnits.map(_.config) ++ fastWakeUpIn ++ slowWakeUpIn ++ memWakeUpIn),
+    (exeUnits.map(_.config) ++ fastWakeUpIn ++ slowWakeUpIn),
     NRIntWritePorts,
     isFp = false
   ))
-<<<<<<< HEAD
-  intWbArbiter.io.in <> exeUnits.map(_.io.toInt) ++ io.wakeUpIn.fast ++ io.wakeUpIn.slow ++ io.memWakeUp.slow // memWakeUp is load
-=======
   intWbArbiter.io.in <> exeUnits.map(e => {
     val w = WireInit(e.io.out)
     val fpWen = if(e.config.writeFpRf) e.io.out.bits.uop.ctrl.fpWen else false.B
@@ -322,8 +263,8 @@
     w
   }) ++ io.wakeUpIn.slow
 
-  XSPerf("competition", intWbArbiter.io.in.map(i => !i.ready && i.valid).foldRight(0.U)(_+_))  
-  
+  XSPerf("competition", intWbArbiter.io.in.map(i => !i.ready && i.valid).foldRight(0.U)(_+_))
+
   exeUnits.zip(intWbArbiter.io.in).foreach{
     case (exu, wInt) =>
       if(exu.config.writeFpRf){
@@ -334,7 +275,6 @@
         exu.io.out.ready := wInt.fire() || !exu.io.out.valid
       }
   }
->>>>>>> c1b37c81
 
   // set busytable and update roq
   io.toCtrlBlock.wbRegs <> intWbArbiter.io.out

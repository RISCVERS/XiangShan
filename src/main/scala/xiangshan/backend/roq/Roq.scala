--- conflicted
+++ resolved
@@ -97,13 +97,11 @@
       when(io.commits(i).valid){valid(ringBufferTail+i.U) := false.B}
       XSInfo(io.commits(i).valid, "retired pc %x wen %d ldst %d data %x\n", microOp(ringBufferTail+i.U).cf.pc, microOp(ringBufferTail+i.U).ctrl.rfWen, microOp(ringBufferTail+i.U).ctrl.ldest, exuData(ringBufferTail+i.U))
     }.otherwise{//state === s_walk
-<<<<<<< HEAD
       io.commits(i).valid := valid(ringBufferWalk+i.U) && shouldWalkVec(i)
-=======
-      io.commits(i).valid := valid(ringBufferWalk+i.U)
->>>>>>> 64348ccc
       io.commits(i).bits.uop := microOp(ringBufferWalk+i.U)
-      valid(ringBufferWalk+i.U) := false.B
+      when(shouldWalkVec(i)){
+        valid(ringBufferWalk+i.U) := false.B
+      }
       XSInfo(io.commits(i).valid && shouldWalkVec(i), "walked pc %x wen %d ldst %d data %x\n", microOp(ringBufferTail+i.U).cf.pc, microOp(ringBufferTail+i.U).ctrl.rfWen, microOp(ringBufferTail+i.U).ctrl.ldest, exuData(ringBufferTail+i.U))
     }
     io.commits(i).bits.isWalk := state === s_walk

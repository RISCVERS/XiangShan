package xiangshan.backend.fu

import chisel3._
import chisel3.ExcitingUtils.ConnectionType
import chisel3.util._
import chisel3.util.experimental.BoringUtils
import fpu.Fflags
import noop.MMUIO
import utils._
import xiangshan._
import xiangshan.backend._
import xiangshan.backend.fu.FunctionUnit._
import utils.XSDebug

trait HasCSRConst {
  // User Trap Setup
  val Ustatus       = 0x000
  val Uie           = 0x004
  val Utvec         = 0x005

  // User Trap Handling
  val Uscratch      = 0x040
  val Uepc          = 0x041
  val Ucause        = 0x042
  val Utval         = 0x043
  val Uip           = 0x044

  // User Floating-Point CSRs (not implemented)
  val Fflags        = 0x001
  val Frm           = 0x002
  val Fcsr          = 0x003

  // User Counter/Timers
  val Cycle         = 0xC00
  val Time          = 0xC01
  val Instret       = 0xC02

  // Supervisor Trap Setup
  val Sstatus       = 0x100
  val Sedeleg       = 0x102
  val Sideleg       = 0x103
  val Sie           = 0x104
  val Stvec         = 0x105
  val Scounteren    = 0x106

  // Supervisor Trap Handling
  val Sscratch      = 0x140
  val Sepc          = 0x141
  val Scause        = 0x142
  val Stval         = 0x143
  val Sip           = 0x144

  // Supervisor Protection and Translation
  val Satp          = 0x180

  // Machine Information Registers
  val Mvendorid     = 0xF11
  val Marchid       = 0xF12
  val Mimpid        = 0xF13
  val Mhartid       = 0xF14

  // Machine Trap Setup
  val Mstatus       = 0x300
  val Misa          = 0x301
  val Medeleg       = 0x302
  val Mideleg       = 0x303
  val Mie           = 0x304
  val Mtvec         = 0x305
  val Mcounteren    = 0x306

  // Machine Trap Handling
  val Mscratch      = 0x340
  val Mepc          = 0x341
  val Mcause        = 0x342
  val Mtval         = 0x343
  val Mip           = 0x344

  // Machine Memory Protection
  // TBD
  val Pmpcfg0       = 0x3A0
  val Pmpcfg1       = 0x3A1
  val Pmpcfg2       = 0x3A2
  val Pmpcfg3       = 0x3A3
  val PmpaddrBase   = 0x3B0

  // Machine Counter/Timers
  // Currently, NOOP uses perfcnt csr set instead of standard Machine Counter/Timers
  // 0xB80 - 0x89F are also used as perfcnt csr

  // Machine Counter Setup (not implemented)
  // Debug/Trace Registers (shared with Debug Mode) (not implemented)
  // Debug Mode Registers (not implemented)

  def privEcall = 0x000.U
  def privMret  = 0x302.U
  def privSret  = 0x102.U
  def privUret  = 0x002.U

  def ModeM     = 0x3.U
  def ModeH     = 0x2.U
  def ModeS     = 0x1.U
  def ModeU     = 0x0.U

  def IRQ_UEIP  = 0
  def IRQ_SEIP  = 1
  def IRQ_MEIP  = 3

  def IRQ_UTIP  = 4
  def IRQ_STIP  = 5
  def IRQ_MTIP  = 7

  def IRQ_USIP  = 8
  def IRQ_SSIP  = 9
  def IRQ_MSIP  = 11

  val IntPriority = Seq(
    IRQ_MEIP, IRQ_MSIP, IRQ_MTIP,
    IRQ_SEIP, IRQ_SSIP, IRQ_STIP,
    IRQ_UEIP, IRQ_USIP, IRQ_UTIP
  )
}

trait HasExceptionNO {
  def instrAddrMisaligned = 0
  def instrAccessFault    = 1
  def illegalInstr        = 2
  def breakPoint          = 3
  def loadAddrMisaligned  = 4
  def loadAccessFault     = 5
  def storeAddrMisaligned = 6
  def storeAccessFault    = 7
  def ecallU              = 8
  def ecallS              = 9
  def ecallM              = 11
  def instrPageFault      = 12
  def loadPageFault       = 13
  def storePageFault      = 15

  val ExcPriority = Seq(
    breakPoint, // TODO: different BP has different priority
    instrPageFault,
    instrAccessFault,
    illegalInstr,
    instrAddrMisaligned,
    ecallM, ecallS, ecallU,
    storeAddrMisaligned,
    loadAddrMisaligned,
    storePageFault,
    loadPageFault,
    storeAccessFault,
    loadAccessFault
  )
}

class FpuCsrIO extends XSBundle {
  val fflags = Output(new Fflags)
  val isIllegal = Output(Bool())
  val dirty_fs = Output(Bool())
  val frm = Input(UInt(3.W))
}

class CSRIO extends FunctionUnitIO {
  val cfIn = Input(new CtrlFlow)
  val redirect = Output(new Redirect)
  val redirectValid = Output(Bool())
  val fpu_csr = Flipped(new FpuCsrIO)
  val cfOut = Output(new CtrlFlow)
  // from rob
  val exception = Flipped(ValidIO(new MicroOp))
  // for exception check
  val instrValid = Input(Bool())
  // for differential testing
//  val intrNO = Output(UInt(XLEN.W))
  val wenFix = Output(Bool())
}

class CSR extends FunctionUnit(csrCfg) with HasCSRConst{
  val io = IO(new CSRIO)

  io.cfOut := io.cfIn

  val (valid, src1, src2, func) = (io.in.valid, io.in.bits.src1, io.in.bits.src2, io.in.bits.func)
  def access(valid: Bool, src1: UInt, src2: UInt, func: UInt): UInt = {
    this.valid := valid
    this.src1 := src1
    this.src2 := src2
    this.func := func
    io.out.bits
  }

  // CSR define

  class Priv extends Bundle {
    val m = Output(Bool())
    val h = Output(Bool())
    val s = Output(Bool())
    val u = Output(Bool())
  }

  val csrNotImplemented = RegInit(UInt(XLEN.W), 0.U)

  class MstatusStruct extends Bundle {
    val sd = Output(UInt(1.W))
    val pad1 = Output(UInt((XLEN-37).W))
    val sxl = Output(UInt(2.W))
    val uxl = Output(UInt(2.W))
    val pad0 = Output(UInt(9.W))
    val tsr = Output(UInt(1.W))
    val tw = Output(UInt(1.W))
    val tvm = Output(UInt(1.W))
    val mxr = Output(UInt(1.W))
    val sum = Output(UInt(1.W))
    val mprv = Output(UInt(1.W))
    val xs = Output(UInt(2.W))
    val fs = Output(UInt(2.W))
    val mpp = Output(UInt(2.W))
    val hpp = Output(UInt(2.W))
    val spp = Output(UInt(1.W))
    val pie = new Priv
    val ie = new Priv
    assert(this.getWidth == XLEN)
  }

  class Interrupt extends Bundle {
    val e = new Priv
    val t = new Priv
    val s = new Priv
  }

  // Machine-Level CSRs

  val mtvec = RegInit(UInt(XLEN.W), 0.U)
  val mcounteren = RegInit(UInt(XLEN.W), 0.U)
  val mcause = RegInit(UInt(XLEN.W), 0.U)
  val mtval = RegInit(UInt(XLEN.W), 0.U)
  val mepc = Reg(UInt(XLEN.W))

  val mie = RegInit(0.U(XLEN.W))
  val mipWire = WireInit(0.U.asTypeOf(new Interrupt))
  val mipReg  = RegInit(0.U.asTypeOf(new Interrupt).asUInt)
  val mipFixMask = "h777".U
  val mip = (mipWire.asUInt | mipReg).asTypeOf(new Interrupt)

  def getMisaMxl(mxl: Int): UInt = (mxl.U << (XLEN-2)).asUInt()
  def getMisaExt(ext: Char): UInt = (1.U << (ext.toInt - 'a'.toInt)).asUInt()
  var extList = List('a', 's', 'i', 'u')
  if(HasMExtension){ extList = extList :+ 'm'}
  if(HasCExtension){ extList = extList :+ 'c'}
  if(HasFPU){ extList = extList ++ List('f', 'd')}
  val misaInitVal = getMisaMxl(2) | extList.foldLeft(0.U)((sum, i) => sum | getMisaExt(i)) //"h8000000000141105".U
  val misa = RegInit(UInt(XLEN.W), misaInitVal)
  // MXL = 2          | 0 | EXT = b 00 0000 0100 0001 0001 0000 0101
  // (XLEN-1, XLEN-2) |   |(25, 0)  ZY XWVU TSRQ PONM LKJI HGFE DCBA

  val mvendorid = RegInit(UInt(XLEN.W), 0.U) // this is a non-commercial implementation
  val marchid = RegInit(UInt(XLEN.W), 0.U) // return 0 to indicate the field is not implemented
  val mimpid = RegInit(UInt(XLEN.W), 0.U) // provides a unique encoding of the version of the processor implementation
  val mhartid = RegInit(UInt(XLEN.W), 0.U) // the hardware thread running the code
  val mstatus = RegInit(UInt(XLEN.W), "h00001800".U)
  // val mstatus = RegInit(UInt(XLEN.W), "h8000c0100".U)
  // mstatus Value Table
  // | sd   |
  // | pad1 |
  // | sxl  | hardlinked to 10, use 00 to pass xv6 test
  // | uxl  | hardlinked to 00
  // | pad0 |
  // | tsr  |
  // | tw   |
  // | tvm  |
  // | mxr  |
  // | sum  |
  // | mprv |
  // | xs   | 00 |
  // | fs   |
  // | mpp  | 00 |
  // | hpp  | 00 |
  // | spp  | 0 |
  // | pie  | 0000 |
  // | ie   | 0000 | uie hardlinked to 0, as N ext is not implemented
  val mstatusStruct = mstatus.asTypeOf(new MstatusStruct)
  def mstatusUpdateSideEffect(mstatus: UInt): UInt = {
    val mstatusOld = WireInit(mstatus.asTypeOf(new MstatusStruct))
    val mstatusNew = Cat(mstatusOld.fs === "b11".U, mstatus(XLEN-2, 0))
    mstatusNew
  }

  val medeleg = RegInit(UInt(XLEN.W), 0.U)
  val mideleg = RegInit(UInt(XLEN.W), 0.U)
  val mscratch = RegInit(UInt(XLEN.W), 0.U)

  val pmpcfg0 = RegInit(UInt(XLEN.W), 0.U)
  val pmpcfg1 = RegInit(UInt(XLEN.W), 0.U)
  val pmpcfg2 = RegInit(UInt(XLEN.W), 0.U)
  val pmpcfg3 = RegInit(UInt(XLEN.W), 0.U)
  val pmpaddr0 = RegInit(UInt(XLEN.W), 0.U)
  val pmpaddr1 = RegInit(UInt(XLEN.W), 0.U)
  val pmpaddr2 = RegInit(UInt(XLEN.W), 0.U)
  val pmpaddr3 = RegInit(UInt(XLEN.W), 0.U)

  // Superviser-Level CSRs

  // val sstatus = RegInit(UInt(XLEN.W), "h00000000".U)
  val sstatusWmask = "hc6122".U
  // Sstatus Write Mask
  // -------------------------------------------------------
  //    19           9   5     2
  // 0  1100 0000 0001 0010 0010
  // 0  c    0    1    2    2
  // -------------------------------------------------------
  val sstatusRmask = sstatusWmask | "h8000000300018000".U
  // Sstatus Read Mask = (SSTATUS_WMASK | (0xf << 13) | (1ull << 63) | (3ull << 32))
  val stvec = RegInit(UInt(XLEN.W), 0.U)
  // val sie = RegInit(0.U(XLEN.W))
  val sieMask = "h222".U & mideleg
  val sipMask  = "h222".U & mideleg
  val satp = RegInit(UInt(XLEN.W), "h8000000000087fbe".U) // only use for tlb naive debug
  // val satp = RegInit(UInt(XLEN.W), 0.U)
  val sepc = RegInit(UInt(XLEN.W), 0.U)
  val scause = RegInit(UInt(XLEN.W), 0.U)
  val stval = Reg(UInt(XLEN.W))
  val sscratch = RegInit(UInt(XLEN.W), 0.U)
  val scounteren = RegInit(UInt(XLEN.W), 0.U)
<<<<<<< HEAD

  val tlbBundle = Wire(new TlbCsrBundle)
  val sfence    = Wire(new SfenceBundle)
  tlbBundle.satp.mode := satp(63, 60)
  tlbBundle.satp.asid := satp(59, 44)
  tlbBundle.satp.ppn  := satp(43,  0)
  sfence := 0.U.asTypeOf(new SfenceBundle)
  BoringUtils.addSource(tlbBundle, "TLBCSRIO")
  BoringUtils.addSource(sfence, "SfenceBundle") // FIXME: move to MOU
=======
  ExcitingUtils.addSource(satp, "CSRSATP")
>>>>>>> bec98d99

  // User-Level CSRs
  val uepc = Reg(UInt(XLEN.W))

  // fcsr
  class FcsrStruct extends Bundle{
    val reserved = UInt((XLEN-3-5).W)
    val frm = UInt(3.W)
    val fflags = UInt(5.W)
    assert(this.getWidth == XLEN)
  }
  val fcsr = RegInit(0.U(XLEN.W))
  // set mstatus->sd and mstatus->fs when true
  val csrw_dirty_fp_state = WireInit(false.B)

  def frm_wfn(wdata: UInt): UInt = {
    val fcsrOld = WireInit(fcsr.asTypeOf(new FcsrStruct))
    csrw_dirty_fp_state := true.B
    fcsrOld.frm := wdata(2,0)
    fcsrOld.asUInt()
  }
  def frm_rfn(rdata: UInt): UInt = rdata(7,5)

  def fflags_wfn(wdata: UInt): UInt = {
    val fcsrOld = WireInit(fcsr.asTypeOf(new FcsrStruct))
    csrw_dirty_fp_state := true.B
    fcsrOld.fflags := wdata(4,0)
    fcsrOld.asUInt()
  }
  def fflags_rfn(rdata:UInt): UInt = rdata(4,0)

  def fcsr_wfn(wdata: UInt): UInt = {
    val fcsrOld = WireInit(fcsr.asTypeOf(new FcsrStruct))
    csrw_dirty_fp_state := true.B
    Cat(fcsrOld.reserved, wdata.asTypeOf(fcsrOld).frm, wdata.asTypeOf(fcsrOld).fflags)
  }

  val fcsrMapping = Map(
    MaskedRegMap(Fflags, fcsr, wfn = fflags_wfn, rfn = fflags_rfn),
    MaskedRegMap(Frm, fcsr, wfn = frm_wfn, rfn = frm_rfn),
    MaskedRegMap(Fcsr, fcsr, wfn = fcsr_wfn)
  )

  // Atom LR/SC Control Bits
//  val setLr = WireInit(Bool(), false.B)
//  val setLrVal = WireInit(Bool(), false.B)
//  val setLrAddr = WireInit(UInt(AddrBits.W), DontCare) //TODO : need check
//  val lr = RegInit(Bool(), false.B)
//  val lrAddr = RegInit(UInt(AddrBits.W), 0.U)
//  BoringUtils.addSink(setLr, "set_lr")
//  BoringUtils.addSink(setLrVal, "set_lr_val")
//  BoringUtils.addSink(setLrAddr, "set_lr_addr")
//  BoringUtils.addSource(lr, "lr")
//  BoringUtils.addSource(lrAddr, "lr_addr")
//
//  when(setLr){
//    lr := setLrVal
//    lrAddr := setLrAddr
//  }

  // Hart Priviledge Mode
  val priviledgeMode = RegInit(UInt(2.W), ModeM)

  // perfcnt
  val hasPerfCnt = !env.FPGAPlatform
  val nrPerfCnts = if (hasPerfCnt) 0x80 else 0x3
  val perfCnts = List.fill(nrPerfCnts)(RegInit(0.U(XLEN.W)))
  val perfCntsLoMapping = (0 until nrPerfCnts).map(i => MaskedRegMap(0xb00 + i, perfCnts(i)))
  val perfCntsHiMapping = (0 until nrPerfCnts).map(i => MaskedRegMap(0xb80 + i, perfCnts(i)(63, 32)))

  // CSR reg map
  val mapping = Map(

    // User Trap Setup
    // MaskedRegMap(Ustatus, ustatus),
    // MaskedRegMap(Uie, uie, 0.U, MaskedRegMap.Unwritable),
    // MaskedRegMap(Utvec, utvec),

    // User Trap Handling
    // MaskedRegMap(Uscratch, uscratch),
    // MaskedRegMap(Uepc, uepc),
    // MaskedRegMap(Ucause, ucause),
    // MaskedRegMap(Utval, utval),
    // MaskedRegMap(Uip, uip),

    // User Counter/Timers
    // MaskedRegMap(Cycle, cycle),
    // MaskedRegMap(Time, time),
    // MaskedRegMap(Instret, instret),

    // Supervisor Trap Setup
    MaskedRegMap(Sstatus, mstatus, sstatusWmask, mstatusUpdateSideEffect, sstatusRmask),

    // MaskedRegMap(Sedeleg, Sedeleg),
    // MaskedRegMap(Sideleg, Sideleg),
    MaskedRegMap(Sie, mie, sieMask, MaskedRegMap.NoSideEffect, sieMask),
    MaskedRegMap(Stvec, stvec),
    MaskedRegMap(Scounteren, scounteren),

    // Supervisor Trap Handling
    MaskedRegMap(Sscratch, sscratch),
    MaskedRegMap(Sepc, sepc),
    MaskedRegMap(Scause, scause),
    MaskedRegMap(Stval, stval),
    MaskedRegMap(Sip, mip.asUInt, sipMask, MaskedRegMap.Unwritable, sipMask),

    // Supervisor Protection and Translation
    MaskedRegMap(Satp, satp),

    // Machine Information Registers
    MaskedRegMap(Mvendorid, mvendorid, 0.U, MaskedRegMap.Unwritable),
    MaskedRegMap(Marchid, marchid, 0.U, MaskedRegMap.Unwritable),
    MaskedRegMap(Mimpid, mimpid, 0.U, MaskedRegMap.Unwritable),
    MaskedRegMap(Mhartid, mhartid, 0.U, MaskedRegMap.Unwritable),

    // Machine Trap Setup
    // MaskedRegMap(Mstatus, mstatus, "hffffffffffffffee".U, (x=>{printf("mstatus write: %x time: %d\n", x, GTimer()); x})),
    MaskedRegMap(Mstatus, mstatus, "hffffffffffffffff".U, mstatusUpdateSideEffect),
    MaskedRegMap(Misa, misa), // now MXL, EXT is not changeable
    MaskedRegMap(Medeleg, medeleg, "hbbff".U),
    MaskedRegMap(Mideleg, mideleg, "h222".U),
    MaskedRegMap(Mie, mie),
    MaskedRegMap(Mtvec, mtvec),
    MaskedRegMap(Mcounteren, mcounteren),

    // Machine Trap Handling
    MaskedRegMap(Mscratch, mscratch),
    MaskedRegMap(Mepc, mepc),
    MaskedRegMap(Mcause, mcause),
    MaskedRegMap(Mtval, mtval),
    MaskedRegMap(Mip, mip.asUInt, 0.U, MaskedRegMap.Unwritable),

    // Machine Memory Protection
    MaskedRegMap(Pmpcfg0, pmpcfg0),
    MaskedRegMap(Pmpcfg1, pmpcfg1),
    MaskedRegMap(Pmpcfg2, pmpcfg2),
    MaskedRegMap(Pmpcfg3, pmpcfg3),
    MaskedRegMap(PmpaddrBase + 0, pmpaddr0),
    MaskedRegMap(PmpaddrBase + 1, pmpaddr1),
    MaskedRegMap(PmpaddrBase + 2, pmpaddr2),
    MaskedRegMap(PmpaddrBase + 3, pmpaddr3)

  ) ++
    perfCntsLoMapping ++ (if (XLEN == 32) perfCntsHiMapping else Nil) ++
    (if(HasFPU) fcsrMapping else Nil)

  val addr = src2(11, 0)
  val rdata = Wire(UInt(XLEN.W))
  val csri = ZeroExt(io.cfIn.instr(19,15), XLEN) //unsigned imm for csri. [TODO]
  val wdata = LookupTree(func, List(
    CSROpType.wrt  -> src1,
    CSROpType.set  -> (rdata | src1),
    CSROpType.clr  -> (rdata & (~src1).asUInt()),
    CSROpType.wrti -> csri,//TODO: csri --> src2
    CSROpType.seti -> (rdata | csri),
    CSROpType.clri -> (rdata & (~csri).asUInt())
  ))

  val wen = valid && func =/= CSROpType.jmp
  // Debug(){when(wen){printf("[CSR] addr %x wdata %x func %x rdata %x\n", addr, wdata, func, rdata)}}
  MaskedRegMap.generate(mapping, addr, rdata, wen, wdata)
  val isIllegalAddr = MaskedRegMap.isIllegalAddr(mapping, addr)
  val resetSatp = addr === Satp.U && wen // write to satp will cause the pipeline be flushed
  io.out.bits := rdata

  // Fix Mip/Sip write
  val fixMapping = Map(
    MaskedRegMap(Mip, mipReg.asUInt, mipFixMask),
    MaskedRegMap(Sip, mipReg.asUInt, sipMask, MaskedRegMap.NoSideEffect, sipMask)
  )
  val rdataDummy = Wire(UInt(XLEN.W))
  MaskedRegMap.generate(fixMapping, addr, rdataDummy, wen, wdata)

  when(io.fpu_csr.fflags.asUInt() =/= 0.U){
    fcsr := fflags_wfn(io.fpu_csr.fflags.asUInt())
  }
  // set fs and sd in mstatus
  when(csrw_dirty_fp_state || io.fpu_csr.dirty_fs){
    val mstatusNew = WireInit(mstatus.asTypeOf(new MstatusStruct))
    mstatusNew.fs := "b11".U
    mstatusNew.sd := true.B
    mstatus := mstatusNew.asUInt()
  }
  io.fpu_csr.frm := fcsr.asTypeOf(new FcsrStruct).frm

  // CSR inst decode
  val ret = Wire(Bool())
  val isEcall = addr === privEcall && func === CSROpType.jmp
  val isMret = addr === privMret   && func === CSROpType.jmp
  val isSret = addr === privSret   && func === CSROpType.jmp
  val isUret = addr === privUret   && func === CSROpType.jmp

  XSDebug(wen, "csr write: pc %x addr %x rdata %x wdata %x func %x\n", io.cfIn.pc, addr, rdata, wdata, func)
  XSDebug(wen, "pc %x mstatus %x mideleg %x medeleg %x mode %x\n", io.cfIn.pc, mstatus, mideleg , medeleg, priviledgeMode)


  // MMU Permission Check

  // def MMUPermissionCheck(ptev: Bool, pteu: Bool): Bool = ptev && !(priviledgeMode === ModeU && !pteu) && !(priviledgeMode === ModeS && pteu && mstatusStruct.sum.asBool)
  // def MMUPermissionCheckLoad(ptev: Bool, pteu: Bool): Bool = ptev && !(priviledgeMode === ModeU && !pteu) && !(priviledgeMode === ModeS && pteu && mstatusStruct.sum.asBool) && (pter || (mstatusStruct.mxr && ptex))
  // imem
  // val imemPtev = true.B
  // val imemPteu = true.B
  // val imemPtex = true.B
  // val imemReq = true.B
  // val imemPermissionCheckPassed = MMUPermissionCheck(imemPtev, imemPteu)
  // val hasInstrPageFault = imemReq && !(imemPermissionCheckPassed && imemPtex)
  // assert(!hasInstrPageFault)

  // dmem
  // val dmemPtev = true.B
  // val dmemPteu = true.B
  // val dmemReq = true.B
  // val dmemPermissionCheckPassed = MMUPermissionCheck(dmemPtev, dmemPteu)
  // val dmemIsStore = true.B

  // val hasLoadPageFault  = dmemReq && !dmemIsStore && !(dmemPermissionCheckPassed)
  // val hasStorePageFault = dmemReq &&  dmemIsStore && !(dmemPermissionCheckPassed)
  // assert(!hasLoadPageFault)
  // assert(!hasStorePageFault)

  //TODO: Havn't test if io.dmemMMU.priviledgeMode is correct yet
  tlbBundle.priv.mxr   := mstatusStruct.mxr.asBool
  tlbBundle.priv.sum   := mstatusStruct.sum.asBool
  tlbBundle.priv.imode := priviledgeMode
  tlbBundle.priv.dmode := Mux(mstatusStruct.mprv.asBool, mstatusStruct.mpp, priviledgeMode)

  val hasInstrPageFault = io.exception.bits.cf.exceptionVec(instrPageFault) && io.exception.valid
  val hasLoadPageFault = false.B // FIXME: add ld-pf/st-pf
  val hasStorePageFault = false.B
  val hasStoreAddrMisaligned = io.exception.bits.cf.exceptionVec(storeAddrMisaligned)
  val hasLoadAddrMisaligned = io.exception.bits.cf.exceptionVec(loadAddrMisaligned)

  when(hasInstrPageFault || hasLoadPageFault || hasStorePageFault){
    val tval = Mux(
      hasInstrPageFault,
      Mux(
        io.exception.bits.cf.crossPageIPFFix,
        SignExt(io.exception.bits.cf.pc + 2.U, XLEN),
        SignExt(io.exception.bits.cf.pc, XLEN)
      ),
      // SignExt(io.dmemMMU.addr, XLEN)
      "hffffffff".U // FIXME: add ld/st pf
    )
    when(priviledgeMode === ModeM){
      mtval := tval
    }.otherwise{
      stval := tval
    }
  }

  val lsuAddr = WireInit(0.U(64.W))
  BoringUtils.addSink(lsuAddr, "LSUADDR")
  when(hasLoadAddrMisaligned || hasStoreAddrMisaligned)
  {
    mtval := SignExt(lsuAddr, XLEN)
  }

  // Exception and Intr

  // interrupts

  val ideleg =  (mideleg & mip.asUInt)
  def priviledgedEnableDetect(x: Bool): Bool = Mux(x, ((priviledgeMode === ModeS) && mstatusStruct.ie.s) || (priviledgeMode < ModeS),
    ((priviledgeMode === ModeM) && mstatusStruct.ie.m) || (priviledgeMode < ModeM))

  val intrVecEnable = Wire(Vec(12, Bool()))
  intrVecEnable.zip(ideleg.asBools).map{case(x,y) => x := priviledgedEnableDetect(y)}
  val intrVec = mie(11,0) & mip.asUInt & intrVecEnable.asUInt
  val intrBitSet = intrVec.orR()
  ExcitingUtils.addSource(intrBitSet, "intrBitSetIDU")
  val intrNO = IntPriority.foldRight(0.U)((i: Int, sum: UInt) => Mux(intrVec(i), i.U, sum))
  val raiseIntr = intrBitSet && io.exception.valid
  XSDebug(raiseIntr, "interrupt: pc=0x%x, %d\n", io.exception.bits.cf.pc, intrNO)

  val mtip = WireInit(false.B)
  val meip = WireInit(false.B)
  ExcitingUtils.addSink(mtip, "mtip")
  ExcitingUtils.addSink(meip, "meip")
  mipWire.t.m := mtip
  mipWire.e.m := meip

  // exceptions
  val csrExceptionVec = Wire(Vec(16, Bool()))
  csrExceptionVec.map(_ := false.B)
  csrExceptionVec(ecallM) := priviledgeMode === ModeM && io.in.valid && isEcall
  csrExceptionVec(ecallS) := priviledgeMode === ModeS && io.in.valid && isEcall
  csrExceptionVec(ecallU) := priviledgeMode === ModeU && io.in.valid && isEcall
  // csrExceptionVec(instrPageFault) := hasInstrPageFault
  csrExceptionVec(illegalInstr) := isIllegalAddr && wen // Trigger an illegal instr exception when unimplemented csr is being read/written
  csrExceptionVec(loadPageFault) := hasLoadPageFault
  csrExceptionVec(storePageFault) := hasStorePageFault
  val iduExceptionVec = io.cfIn.exceptionVec
  val exceptionVec = csrExceptionVec.asUInt() | iduExceptionVec.asUInt()
  io.cfOut.exceptionVec.zipWithIndex.map{case (e, i) => e := exceptionVec(i) }
  io.wenFix := DontCare

  val raiseExceptionVec = io.exception.bits.cf.exceptionVec.asUInt()
  val exceptionNO = ExcPriority.foldRight(0.U)((i: Int, sum: UInt) => Mux(raiseExceptionVec(i), i.U, sum))
  val causeNO = (raiseIntr << (XLEN-1)).asUInt() | Mux(raiseIntr, intrNO, exceptionNO)
  val difftestIntrNO = Mux(raiseIntr, causeNO, 0.U)
  ExcitingUtils.addSource(difftestIntrNO, "difftestIntrNOfromCSR")

  val raiseExceptionIntr = io.exception.valid
  val retTarget = Wire(UInt(VAddrBits.W))
  val trapTarget = Wire(UInt(VAddrBits.W))
  ExcitingUtils.addSource(trapTarget, "trapTarget")
  io.redirect := DontCare
  io.redirectValid := (valid && func === CSROpType.jmp && !isEcall) || resetSatp
  //TODO: use pred pc instead pc+4
  io.redirect.target := Mux(resetSatp, io.cfIn.pc+4.U, retTarget)

  XSDebug(io.redirectValid, "redirect to %x, pc=%x\n", io.redirect.target, io.cfIn.pc)

  XSDebug(raiseExceptionIntr, "int/exc: pc %x int (%d):%x exc: (%d):%x\n",io.exception.bits.cf.pc, intrNO, io.exception.bits.cf.intrVec.asUInt, exceptionNO, raiseExceptionVec.asUInt)
  XSDebug(raiseExceptionIntr, "pc %x mstatus %x mideleg %x medeleg %x mode %x\n", io.exception.bits.cf.pc, mstatus, mideleg, medeleg, priviledgeMode)

  XSDebug(io.redirectValid, "redirect to %x\n", io.redirect.target)

  XSDebug(valid && isMret, "Mret to %x!\n[CSR] int/exc: pc %x int (%d):%x exc: (%d):%x\n",retTarget, io.cfIn.pc, intrNO, io.cfIn.intrVec.asUInt, exceptionNO, raiseExceptionVec.asUInt)
  XSDebug(valid && isMret, "[MST] pc %x mstatus %x mideleg %x medeleg %x mode %x\n", io.cfIn.pc, mstatus, mideleg , medeleg, priviledgeMode)

  XSDebug(valid && isSret, "Sret to %x!\n[CSR] int/exc: pc %x int (%d):%x exc: (%d):%x\n",retTarget, io.cfIn.pc, intrNO, io.cfIn.intrVec.asUInt, exceptionNO, raiseExceptionVec.asUInt)
  XSDebug(valid && isSret, "pc %x mstatus %x mideleg %x medeleg %x mode %x\n", io.cfIn.pc, mstatus, mideleg , medeleg, priviledgeMode)
  XSDebug(io.redirectValid, "Redirect %x raiseExcepIntr:%d valid:%d instrValid:%x \n", io.redirect.target, raiseExceptionIntr, valid, io.instrValid)

  // Branch control

  val deleg = Mux(raiseIntr, mideleg , medeleg)
  // val delegS = ((deleg & (1 << (causeNO & 0xf))) != 0) && (priviledgeMode < ModeM);
  val delegS = (deleg(causeNO(3,0))) && (priviledgeMode < ModeM)
  val tvalWen = !(hasInstrPageFault || hasLoadPageFault || hasStorePageFault || hasLoadAddrMisaligned || hasStoreAddrMisaligned) || raiseIntr // in noop-riscv64, no exception will come together with PF

  ret := isMret || isSret || isUret
  trapTarget := Mux(delegS, stvec, mtvec)(VAddrBits-1, 0)
  retTarget := DontCare
  // val illegalEret = TODO

  when (valid && isMret) {
    val mstatusOld = WireInit(mstatus.asTypeOf(new MstatusStruct))
    val mstatusNew = WireInit(mstatus.asTypeOf(new MstatusStruct))
    // mstatusNew.mpp.m := ModeU //TODO: add mode U
    mstatusNew.ie.m := mstatusOld.pie.m
    priviledgeMode := mstatusOld.mpp
    mstatusNew.pie.m := true.B
    mstatusNew.mpp := ModeU
    mstatus := mstatusNew.asUInt
//    lr := false.B
    retTarget := mepc(VAddrBits-1, 0)
  }

  when (valid && isSret) {
    val mstatusOld = WireInit(mstatus.asTypeOf(new MstatusStruct))
    val mstatusNew = WireInit(mstatus.asTypeOf(new MstatusStruct))
    // mstatusNew.mpp.m := ModeU //TODO: add mode U
    mstatusNew.ie.s := mstatusOld.pie.s
    priviledgeMode := Cat(0.U(1.W), mstatusOld.spp)
    mstatusNew.pie.s := true.B
    mstatusNew.spp := ModeU
    mstatus := mstatusNew.asUInt
//    lr := false.B
    retTarget := sepc(VAddrBits-1, 0)
  }

  when (valid && isUret) {
    val mstatusOld = WireInit(mstatus.asTypeOf(new MstatusStruct))
    val mstatusNew = WireInit(mstatus.asTypeOf(new MstatusStruct))
    // mstatusNew.mpp.m := ModeU //TODO: add mode U
    mstatusNew.ie.u := mstatusOld.pie.u
    priviledgeMode := ModeU
    mstatusNew.pie.u := true.B
    mstatus := mstatusNew.asUInt
    retTarget := uepc(VAddrBits-1, 0)
  }

  when (raiseExceptionIntr) {
    val mstatusOld = WireInit(mstatus.asTypeOf(new MstatusStruct))
    val mstatusNew = WireInit(mstatus.asTypeOf(new MstatusStruct))

    when (delegS) {
      scause := causeNO
      sepc := SignExt(io.exception.bits.cf.pc, XLEN)
      mstatusNew.spp := priviledgeMode
      mstatusNew.pie.s := mstatusOld.ie.s
      mstatusNew.ie.s := false.B
      priviledgeMode := ModeS
      when(tvalWen){stval := 0.U} // TODO: should not use =/=
      // printf("[*] mstatusNew.spp %x\n", mstatusNew.spp)
      // trapTarget := stvec(VAddrBits-1. 0)
    }.otherwise {
      mcause := causeNO
      mepc := SignExt(io.exception.bits.cf.pc, XLEN)
      mstatusNew.mpp := priviledgeMode
      mstatusNew.pie.m := mstatusOld.ie.m
      mstatusNew.ie.m := false.B
      priviledgeMode := ModeM
      when(tvalWen){mtval := 0.U} // TODO: should not use =/=
      // trapTarget := mtvec(VAddrBits-1. 0)
    }
    // mstatusNew.pie.m := LookupTree(priviledgeMode, List(
    //   ModeM -> mstatusOld.ie.m,
    //   ModeH -> mstatusOld.ie.h, //ERROR
    //   ModeS -> mstatusOld.ie.s,
    //   ModeU -> mstatusOld.ie.u
    // ))

    mstatus := mstatusNew.asUInt
  }

  io.in.ready := true.B
  io.out.valid := valid


  XSDebug(io.redirectValid, "Rediret %x raiseExcepIntr:%d isSret:%d retTarget:%x sepc:%x delegs:%d deleg:%x cfInpc:%x valid:%d instrValid:%x \n",
    io.redirect.target, raiseExceptionIntr, isSret, retTarget, sepc, delegS, deleg, io.cfIn.pc, valid, io.instrValid)
  XSDebug(raiseExceptionIntr && delegS, "Red(%d, %x) raiseExcepIntr:%d isSret:%d retTarget:%x sepc:%x delegs:%d deleg:%x cfInpc:%x valid:%d instrValid:%x \n",
    io.redirectValid, io.redirect.target, raiseExceptionIntr, isSret, retTarget, sepc, delegS, deleg, io.cfIn.pc, valid, io.instrValid)
  XSDebug(raiseExceptionIntr && delegS, "sepc is writen!!! pc:%x\n", io.cfIn.pc)


  // perfcnt

  val perfCntList = Map(
//    "Mcycle"      -> (0xb00, "perfCntCondMcycle"     ),
//    "Minstret"    -> (0xb02, "perfCntCondMinstret"   ),
    "MbpInstr"    -> (0xb03, "perfCntCondMbpInstr"   ),
    "MbpRight"    -> (0xb04, "perfCntCondMbpRight"   ),
    "MbpWrong"    -> (0xb05, "perfCntCondMbpWrong"   ),
    "MbpBRight"   -> (0xb06, "perfCntCondMbpBRight"   ),
    "MbpBWrong"   -> (0xb07, "perfCntCondMbpBWrong"   ),
    "MbpJRight"   -> (0xb08, "perfCntCondMbpJRight"   ),
    "MbpJWrong"   -> (0xb09, "perfCntCondMbpJWrong"   ),
    "MbpIRight"   -> (0xb0a, "perfCntCondMbpIRight"   ),
    "MbpIWrong"   -> (0xb0b, "perfCntCondMbpIWrong"   ),
    "MbpRRight"   -> (0xb0c, "perfCntCondMbpRRight"   ),
    "MbpRWrong"   -> (0xb0d, "perfCntCondMbpRWrong"   ),
    "DpqReplay"   -> (0xb0e, "perfCntCondDpqReplay"   ),
    "RoqWalk"     -> (0xb0f, "perfCntCondRoqWalk"     ),
    "RoqWaitInt"  -> (0xb10, "perfCntCondRoqWaitInt"  ),
    "RoqWaitFp"   -> (0xb11, "perfCntCondRoqWaitFp"   ),
    "RoqWaitLoad" -> (0xb12, "perfCntCondRoqWaitLoad" ),
    "RoqWaitStore"-> (0xb13, "perfCntCondRoqWaitStore"),
    "Dp1Empty"    -> (0xb14, "perfCntCondDp1Empty"    )
//    "Custom1"     -> (0xb1b, "Custom1"             ),
//    "Custom2"     -> (0xb1c, "Custom2"             ),
//    "Custom3"     -> (0xb1d, "Custom3"             ),
//    "Custom4"     -> (0xb1e, "Custom4"             ),
//    "Custom5"     -> (0xb1f, "Custom5"             ),
//    "Custom6"     -> (0xb20, "Custom6"             ),
//    "Custom7"     -> (0xb21, "Custom7"             ),
//    "Custom8"     -> (0xb22, "Custom8"             ),
//    "Ml2cacheHit" -> (0xb23, "perfCntCondMl2cacheHit")
  )
  val perfCntCond = List.fill(0x80)(WireInit(false.B))
  (perfCnts zip perfCntCond).map { case (c, e) => when (e) { c := c + 1.U } }

//  ExcitingUtils.addSource(WireInit(true.B), "perfCntCondMcycle", ConnectionType.Perf)
  perfCntList.foreach {
    case (_, (address, boringId)) =>
      if(hasPerfCnt){
        ExcitingUtils.addSink(perfCntCond(address & 0x7f), boringId, ConnectionType.Perf)
      }
//      if (!hasPerfCnt) {
//        // do not enable perfcnts except for Mcycle and Minstret
//        if (address != perfCntList("Mcycle")._1 && address != perfCntList("Minstret")._1) {
//          perfCntCond(address & 0x7f) := false.B
//        }
//      }
  }

  val xstrap = WireInit(false.B)
  if(!env.FPGAPlatform && EnableBPU){
    ExcitingUtils.addSink(xstrap, "XSTRAP", ConnectionType.Debug)
  }
  def readWithScala(addr: Int): UInt = mapping(addr)._1

  if (!env.FPGAPlatform) {

    // display all perfcnt when nooptrap is executed
    when (xstrap) {
      printf("======== PerfCnt =========\n")
      perfCntList.toSeq.sortBy(_._2._1).foreach { case (str, (address, boringId)) =>
        printf("%d <- " + str + "\n", readWithScala(address))
      }
    }

    // for differential testing
//    BoringUtils.addSource(RegNext(priviledgeMode), "difftestMode")
//    BoringUtils.addSource(RegNext(mstatus), "difftestMstatus")
//    BoringUtils.addSource(RegNext(mstatus & sstatusRmask), "difftestSstatus")
//    BoringUtils.addSource(RegNext(mepc), "difftestMepc")
//    BoringUtils.addSource(RegNext(sepc), "difftestSepc")
//    BoringUtils.addSource(RegNext(mcause), "difftestMcause")
//    BoringUtils.addSource(RegNext(scause), "difftestScause")
    BoringUtils.addSource(priviledgeMode, "difftestMode")
    BoringUtils.addSource(mstatus, "difftestMstatus")
    BoringUtils.addSource(mstatus & sstatusRmask, "difftestSstatus")
    BoringUtils.addSource(mepc, "difftestMepc")
    BoringUtils.addSource(sepc, "difftestSepc")
    BoringUtils.addSource(mcause, "difftestMcause")
    BoringUtils.addSource(scause, "difftestScause")
  } else {
//    BoringUtils.addSource(readWithScala(perfCntList("Minstret")._1), "ilaInstrCnt")
  }
}<|MERGE_RESOLUTION|>--- conflicted
+++ resolved
@@ -320,7 +320,6 @@
   val stval = Reg(UInt(XLEN.W))
   val sscratch = RegInit(UInt(XLEN.W), 0.U)
   val scounteren = RegInit(UInt(XLEN.W), 0.U)
-<<<<<<< HEAD
 
   val tlbBundle = Wire(new TlbCsrBundle)
   val sfence    = Wire(new SfenceBundle)
@@ -330,9 +329,6 @@
   sfence := 0.U.asTypeOf(new SfenceBundle)
   BoringUtils.addSource(tlbBundle, "TLBCSRIO")
   BoringUtils.addSource(sfence, "SfenceBundle") // FIXME: move to MOU
-=======
-  ExcitingUtils.addSource(satp, "CSRSATP")
->>>>>>> bec98d99
 
   // User-Level CSRs
   val uepc = Reg(UInt(XLEN.W))

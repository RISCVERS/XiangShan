package xiangshan.backend

import bus.simplebus.SimpleBusUC
import chisel3._
import chisel3.util._
import chisel3.util.experimental.BoringUtils
import noop.MemMMUIO
import xiangshan._
import xiangshan.backend.decode.{DecodeBuffer, DecodeStage}
import xiangshan.backend.rename.Rename
import xiangshan.backend.brq.Brq
import xiangshan.backend.dispatch.Dispatch
import xiangshan.backend.exu._
import xiangshan.backend.fu.FunctionUnit
import xiangshan.backend.issue.{IssueQueue, ReservationStation}
import xiangshan.backend.regfile.{Regfile, RfWritePort}
import xiangshan.backend.roq.Roq
import xiangshan.mem._
import utils.ParallelOR

/** Backend Pipeline:
  * Decode -> Rename -> Dispatch-1 -> Dispatch-2 -> Issue -> Exe
  */
class Backend extends XSModule
  with NeedImpl {
  val io = IO(new Bundle {
    // val dmem = new SimpleBusUC(addrBits = VAddrBits)
    val memMMU = Flipped(new MemMMUIO)
    val frontend = Flipped(new FrontendToBackendIO)
    val mem = Flipped(new MemToBackendIO)
  })


  val aluExeUnits = Array.tabulate(exuParameters.AluCnt)(_ => Module(new AluExeUnit))
  val jmpExeUnit = Module(new JmpExeUnit)
  val mulExeUnits = Array.tabulate(exuParameters.MulCnt)(_ => Module(new MulExeUnit))
  val mduExeUnits = Array.tabulate(exuParameters.MduCnt)(_ => Module(new MulDivExeUnit))
  // val fmacExeUnits = Array.tabulate(exuParameters.FmacCnt)(_ => Module(new Fmac))
  // val fmiscExeUnits = Array.tabulate(exuParameters.FmiscCnt)(_ => Module(new Fmisc))
  // val fmiscDivSqrtExeUnits = Array.tabulate(exuParameters.FmiscDivSqrtCnt)(_ => Module(new FmiscDivSqrt))
  val exeUnits = jmpExeUnit +: (aluExeUnits ++ mulExeUnits ++ mduExeUnits)
  exeUnits.foreach(_.io.exception := DontCare)
  exeUnits.foreach(_.io.dmem := DontCare)
  exeUnits.foreach(_.io.mcommit := DontCare)

  val decode = Module(new DecodeStage)
  val brq = Module(new Brq)
  val decBuf = Module(new DecodeBuffer)
  val rename = Module(new Rename)
<<<<<<< HEAD
  val dispatch = Module(new Dispatch())
=======
  val dispatch = Module(new Dispatch)
>>>>>>> 6f014e76
  val roq = Module(new Roq)
  val intRf = Module(new Regfile(
    numReadPorts = NRIntReadPorts,
    numWirtePorts = NRIntWritePorts,
    hasZero = true
  ))
  val fpRf = Module(new Regfile(
    numReadPorts = NRFpReadPorts,
    numWirtePorts = NRFpWritePorts,
    hasZero = false
  ))
  val memRf = Module(new Regfile(
    numReadPorts = 2*exuParameters.StuCnt + exuParameters.LduCnt,
    numWirtePorts = NRIntWritePorts,
    hasZero = true,
    isMemRf = true
  ))

  // backend redirect, flush pipeline
  val redirect = Mux(
    roq.io.redirect.valid,
    roq.io.redirect,
    Mux(
      brq.io.redirect.valid,
      brq.io.redirect,
      io.mem.replayAll
    )
  )

  io.frontend.redirect := redirect
  io.frontend.redirect.valid := redirect.valid && !redirect.bits.isReplay

  val memConfigs =
    Seq.fill(exuParameters.LduCnt)(Exu.ldExeUnitCfg) ++
    Seq.fill(exuParameters.StuCnt)(Exu.stExeUnitCfg)

  val exuConfigs = exeUnits.map(_.config) ++ memConfigs

  val exeWbReqs = exeUnits.map(_.io.out) ++ io.mem.ldout ++ io.mem.stout

  def needWakeup(cfg: ExuConfig): Boolean =
    (cfg.readIntRf && cfg.writeIntRf) || (cfg.readFpRf && cfg.writeFpRf)

  def needData(a: ExuConfig, b: ExuConfig): Boolean =
    (a.readIntRf && b.writeIntRf) || (a.readFpRf && b.writeFpRf)

  val reservedStations = exeUnits.
    zipWithIndex.
    map({ case (exu, i) =>

      val cfg = exu.config

      val wakeUpDateVec = exuConfigs.zip(exeWbReqs).filter(x => needData(cfg, x._1)).map(_._2)
      val bypassCnt = exuConfigs.count(c => c.enableBypass && needData(cfg, c))

      println(s"exu:${cfg.name} wakeupCnt:${wakeUpDateVec.length} bypassCnt:$bypassCnt")

      val rs = Module(new ReservationStation(
        cfg, wakeUpDateVec.length, bypassCnt, cfg.enableBypass, false
      ))
      rs.io.redirect <> redirect
      rs.io.numExist <> dispatch.io.numExist(i)
      rs.io.enqCtrl <> dispatch.io.enqIQCtrl(i)
      rs.io.enqData <> dispatch.io.enqIQData(i)
      for(
        (wakeUpPort, exuOut) <-
        rs.io.wakeUpPorts.zip(wakeUpDateVec)
      ){
        wakeUpPort.bits := exuOut.bits
        wakeUpPort.valid := exuOut.valid
      }

      exu.io.in <> rs.io.deq
      exu.io.redirect <> redirect
      rs
    })

  for( rs <- reservedStations){
    rs.io.bypassUops <> reservedStations.
      filter(x => x.enableBypass && needData(rs.exuCfg, x.exuCfg)).
      map(_.io.selectedUop)

    val bypassDataVec = exuConfigs.zip(exeWbReqs).
      filter(x => x._1.enableBypass && needData(rs.exuCfg, x._1)).map(_._2)

    for(i <- bypassDataVec.indices){
      rs.io.bypassData(i).valid := bypassDataVec(i).valid
      rs.io.bypassData(i).bits := bypassDataVec(i).bits
    }
  }

  val issueQueues = exuConfigs.
    zipWithIndex.
    takeRight(exuParameters.LduCnt + exuParameters.StuCnt).
    map({case (cfg, i) =>
      val wakeUpDateVec = exuConfigs.zip(exeWbReqs).filter(x => needData(cfg, x._1)).map(_._2)
      val bypassUopVec = reservedStations.
        filter(r => r.exuCfg.enableBypass && needData(cfg, r.exuCfg)).map(_.io.selectedUop)
      val bypassDataVec = exuConfigs.zip(exeWbReqs).
        filter(x => x._1.enableBypass && needData(cfg, x._1)).map(_._2)

      val iq = Module(new IssueQueue(
        cfg, wakeUpDateVec.length, bypassUopVec.length
      ))
      println(s"exu:${cfg.name} wakeupCnt:${wakeUpDateVec.length} bypassCnt:${bypassUopVec.length}")
      iq.io.redirect <> redirect
      iq.io.tlbFeedback := io.mem.tlbFeedback(i - exuParameters.ExuCnt + exuParameters.LduCnt + exuParameters.StuCnt)
      iq.io.enq <> dispatch.io.enqIQCtrl(i)
      dispatch.io.numExist(i) := iq.io.numExist
      for(
        (wakeUpPort, exuOut) <-
        iq.io.wakeUpPorts.zip(wakeUpDateVec)
      ){
        wakeUpPort.bits := exuOut.bits
        wakeUpPort.valid := exuOut.fire() // data after arbit
      }
      iq.io.bypassUops <> bypassUopVec
      for(i <- bypassDataVec.indices){
        iq.io.bypassData(i).valid := bypassDataVec(i).valid
        iq.io.bypassData(i).bits := bypassDataVec(i).bits
      }
      iq
    })

  io.mem.commits <> roq.io.commits
  io.mem.ldin <> issueQueues.filter(_.exuCfg == Exu.ldExeUnitCfg).map(_.io.deq)
  io.mem.stin <> issueQueues.filter(_.exuCfg == Exu.stExeUnitCfg).map(_.io.deq)
  jmpExeUnit.io.exception.valid := roq.io.redirect.valid
  jmpExeUnit.io.exception.bits := roq.io.exception

  io.frontend.outOfOrderBrInfo <> brq.io.outOfOrderBrInfo
  io.frontend.inOrderBrInfo <> brq.io.inOrderBrInfo

  decode.io.in <> io.frontend.cfVec
  brq.io.roqRedirect <> roq.io.redirect
  brq.io.memRedirect <> io.mem.replayAll
  brq.io.bcommit := roq.io.bcommit
  brq.io.enqReqs <> decode.io.toBrq
  for ((x, y) <- brq.io.exuRedirect.zip(exeUnits.filter(_.config.hasRedirect))) {
    x.bits := y.io.out.bits
    x.valid := y.io.out.fire() && y.io.out.bits.redirectValid
  }
  decode.io.brTags <> brq.io.brTags
  decBuf.io.isWalking := ParallelOR(roq.io.commits.map(c => c.valid && c.bits.isWalk)) // TODO: opt this
  decBuf.io.redirect <> redirect
  decBuf.io.in <> decode.io.out

  rename.io.redirect <> redirect
  rename.io.roqCommits <> roq.io.commits
  rename.io.in <> decBuf.io.out
  rename.io.intRfReadAddr <> dispatch.io.readIntRf.map(_.addr) ++ dispatch.io.intMemRegAddr
  rename.io.intPregRdy <> dispatch.io.intPregRdy ++ dispatch.io.intMemRegRdy
  rename.io.fpRfReadAddr <> dispatch.io.readFpRf.map(_.addr) ++ dispatch.io.fpMemRegAddr
  rename.io.fpPregRdy <> dispatch.io.fpPregRdy ++ dispatch.io.fpMemRegRdy
  rename.io.replayPregReq <> dispatch.io.replayPregReq
  dispatch.io.redirect <> redirect
  dispatch.io.fromRename <> rename.io.out

  roq.io.memRedirect <> io.mem.replayAll
  roq.io.brqRedirect <> brq.io.redirect
  roq.io.dp1Req <> dispatch.io.toRoq
  dispatch.io.roqIdxs <> roq.io.roqIdxs
  io.mem.dp1Req <> dispatch.io.toLsroq
  dispatch.io.lsroqIdxs <> io.mem.lsroqIdxs
  dispatch.io.commits <> roq.io.commits

  intRf.io.readPorts <> dispatch.io.readIntRf
  fpRf.io.readPorts <> dispatch.io.readFpRf ++ issueQueues.flatMap(_.io.readFpRf)
  memRf.io.readPorts <> issueQueues.flatMap(_.io.readIntRf)

  io.mem.redirect <> redirect

  val wbu = Module(new Wbu(exuConfigs))
  wbu.io.in <> exeWbReqs

  val wbIntResults = wbu.io.toIntRf
  val wbFpResults = wbu.io.toFpRf

  def exuOutToRfWrite(x: Valid[ExuOutput]): RfWritePort = {
    val rfWrite = Wire(new RfWritePort)
    rfWrite.wen := x.valid
    rfWrite.addr := x.bits.uop.pdest
    rfWrite.data := x.bits.data
    rfWrite
  }
  val intRfWrite = wbIntResults.map(exuOutToRfWrite)
  intRf.io.writePorts <> intRfWrite
  memRf.io.writePorts <> intRfWrite
  fpRf.io.writePorts <> wbFpResults.map(exuOutToRfWrite)

  rename.io.wbIntResults <> wbIntResults
  rename.io.wbFpResults <> wbFpResults

  roq.io.exeWbResults.take(exeWbReqs.length).zip(wbu.io.toRoq).foreach(x => x._1 := x._2)
  roq.io.exeWbResults.last := brq.io.out


  // TODO: Remove sink and source
  val tmp = WireInit(0.U)
  val sinks = Array[String](
    "DTLBFINISH",
    "DTLBPF",
    "DTLBENABLE",
    "perfCntCondMdcacheLoss",
    "perfCntCondMl2cacheLoss",
    "perfCntCondMdcacheHit",
    "lsuMMIO",
    "perfCntCondMl2cacheHit",
    "perfCntCondMl2cacheReq",
    "mtip",
    "perfCntCondMdcacheReq",
    "meip"
  )
  for (s <- sinks) {
    BoringUtils.addSink(tmp, s)
  }

  val debugIntReg, debugFpReg = WireInit(VecInit(Seq.fill(32)(0.U(XLEN.W))))
  BoringUtils.addSink(debugIntReg, "DEBUG_INT_ARCH_REG")
  BoringUtils.addSink(debugFpReg, "DEBUG_FP_ARCH_REG")
  val debugArchReg = WireInit(VecInit(debugIntReg ++ debugFpReg))
  if (!env.FPGAPlatform) {
    BoringUtils.addSource(debugArchReg, "difftestRegs")
  }

}<|MERGE_RESOLUTION|>--- conflicted
+++ resolved
@@ -47,11 +47,7 @@
   val brq = Module(new Brq)
   val decBuf = Module(new DecodeBuffer)
   val rename = Module(new Rename)
-<<<<<<< HEAD
-  val dispatch = Module(new Dispatch())
-=======
   val dispatch = Module(new Dispatch)
->>>>>>> 6f014e76
   val roq = Module(new Roq)
   val intRf = Module(new Regfile(
     numReadPorts = NRIntReadPorts,

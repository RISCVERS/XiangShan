package xiangshan.backend.exu

import chisel3._
import chisel3.util._
import xiangshan.backend.exu.Exu.aluExeUnitCfg
import xiangshan.backend.fu.Alu

class AluExeUnit extends Exu(aluExeUnitCfg)
{
  val alu = supportedFunctionUnits.collectFirst{
    case a: Alu => a
  }.get

<<<<<<< HEAD
  io.toInt.bits.redirectValid := alu.redirectOutValid
  io.toInt.bits.redirect := alu.redirectOut
  io.toInt.bits.brUpdate := alu.brUpdate
=======
  io.out.bits.redirectValid := alu.redirectOutValid
  io.out.bits.redirect := alu.redirectOut
  io.out.bits.brUpdate := alu.brUpdate

  XSDebug(io.in.valid || io.redirect.valid,
    p"In(${io.in.valid} ${io.in.ready}) Out(${io.out.valid} ${io.out.ready})" + 
      p"Redirect:(${io.redirect.valid} ${io.redirect.bits.isException}${io.redirect.bits.isFlushPipe}${io.redirect.bits.isMisPred}${io.redirect.bits.isReplay}) roqIdx:${io.redirect.bits.roqIdx}\n",
  )
  XSDebug(io.in.valid,
    p"src1:${Hexadecimal(src1)} src2:${Hexadecimal(src2)} " +
      p"src3:${Hexadecimal(src3)} func:${Binary(func)} " +
      p"pc:${Hexadecimal(io.in.bits.uop.cf.pc)} roqIdx:${io.in.bits.uop.roqIdx}\n"
  )
  XSDebug(io.out.valid,
    p"res:${Hexadecimal(io.out.bits.data)}\n"
  )
>>>>>>> 43bccba1
}<|MERGE_RESOLUTION|>--- conflicted
+++ resolved
@@ -2,6 +2,7 @@
 
 import chisel3._
 import chisel3.util._
+import utils._
 import xiangshan.backend.exu.Exu.aluExeUnitCfg
 import xiangshan.backend.fu.Alu
 
@@ -11,26 +12,7 @@
     case a: Alu => a
   }.get
 
-<<<<<<< HEAD
   io.toInt.bits.redirectValid := alu.redirectOutValid
   io.toInt.bits.redirect := alu.redirectOut
   io.toInt.bits.brUpdate := alu.brUpdate
-=======
-  io.out.bits.redirectValid := alu.redirectOutValid
-  io.out.bits.redirect := alu.redirectOut
-  io.out.bits.brUpdate := alu.brUpdate
-
-  XSDebug(io.in.valid || io.redirect.valid,
-    p"In(${io.in.valid} ${io.in.ready}) Out(${io.out.valid} ${io.out.ready})" + 
-      p"Redirect:(${io.redirect.valid} ${io.redirect.bits.isException}${io.redirect.bits.isFlushPipe}${io.redirect.bits.isMisPred}${io.redirect.bits.isReplay}) roqIdx:${io.redirect.bits.roqIdx}\n",
-  )
-  XSDebug(io.in.valid,
-    p"src1:${Hexadecimal(src1)} src2:${Hexadecimal(src2)} " +
-      p"src3:${Hexadecimal(src3)} func:${Binary(func)} " +
-      p"pc:${Hexadecimal(io.in.bits.uop.cf.pc)} roqIdx:${io.in.bits.uop.roqIdx}\n"
-  )
-  XSDebug(io.out.valid,
-    p"res:${Hexadecimal(io.out.bits.data)}\n"
-  )
->>>>>>> 43bccba1
 }
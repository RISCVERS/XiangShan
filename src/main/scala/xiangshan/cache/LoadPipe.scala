--- conflicted
+++ resolved
@@ -101,11 +101,6 @@
   // only needs to read the specific row
   data_read.rmask := UIntToOH(get_row(s1_addr))
   io.data_read.valid := s1_fire && !s1_nack
-<<<<<<< HEAD
-
-=======
-  
->>>>>>> 4b9fcc9f
   io.replace_access.valid := RegNext(io.meta_read.fire()) && s1_tag_match && s1_valid
   io.replace_access.bits.set := get_idx(s1_req.addr)
   io.replace_access.bits.way := OHToUInt(s1_tag_match_way)
@@ -195,7 +190,6 @@
 
   io.lsu.resp.valid := resp.valid
   io.lsu.resp.bits := resp.bits
-  // io.lsu.s2_hit_way := s2_tag_match_way
   assert(RegNext(!(resp.valid && !io.lsu.resp.ready)), "lsu should be ready in s2")
 
   when (resp.valid) {
@@ -203,7 +197,6 @@
   }
 
   io.lsu.s1_hit_way := s1_tag_match_way
-  // io.lsu.s2_hit_way := s2_tag_match_way
   assert(RegNext(s1_ready && s2_ready), "load pipeline should never be blocked")
 
   // -------

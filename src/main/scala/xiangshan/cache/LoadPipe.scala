--- conflicted
+++ resolved
@@ -101,16 +101,10 @@
   // only needs to read the specific row
   data_read.rmask := UIntToOH(get_row(s1_addr))
   io.data_read.valid := s1_fire && !s1_nack
-<<<<<<< HEAD
-  
+
   io.replace_access.valid := RegNext(RegNext(io.meta_read.fire()) && s1_tag_match && s1_valid)
   io.replace_access.bits.set := RegNext(get_idx(s1_req.addr))
   io.replace_access.bits.way := RegNext(OHToUInt(s1_tag_match_way))
-=======
-  io.replace_access.valid := RegNext(io.meta_read.fire()) && s1_tag_match && s1_valid
-  io.replace_access.bits.set := get_idx(s1_req.addr)
-  io.replace_access.bits.way := OHToUInt(s1_tag_match_way)
->>>>>>> 9d4d50e0
 
   // tag ecc check
   (0 until nWays).foreach(w => assert(!RegNext(s1_valid && s1_tag_match_way(w) && cacheParams.tagCode.decode(io.meta_resp(w)).uncorrectable)))

package xiangshan.cache

import chisel3._
import chisel3.util._
import device._
import xiangshan._
import xiangshan.frontend._
import utils._
import chisel3.ExcitingUtils._
import bus.tilelink.TLParameters

case class ICacheParameters(
    nSets: Int = 64,
    nWays: Int = 4,
    rowBits: Int = 64,
    nTLBEntries: Int = 32,
    tagECC: Option[String] = None,
    dataECC: Option[String] = None,
    nSDQ: Int = 17,
    nRPQ: Int = 16,
    nMissEntries: Int = 1,
    nMMIOs: Int = 1,
    blockBytes: Int = 64
)extends L1CacheParameters {

  def tagCode: Code = Code.fromString(tagECC)
  def dataCode: Code = Code.fromString(dataECC)
  def replacement = new RandomReplacement(nWays)
}

trait HasICacheParameters extends HasL1CacheParameters with HasIFUConst with HasInstrMMIOConst {
  val cacheParams = icacheParameters
  val groupAlign = log2Up(cacheParams.blockBytes)
  val packetInstNum = packetBytes/instBytes
  val packetInstNumBit = log2Up(packetInstNum)
  val ptrHighBit = log2Up(groupBytes) - 1 
  val ptrLowBit = log2Up(packetBytes)
<<<<<<< HEAD
  val encUnitBits = 8
  val bankRows = 2
  val bankBits = bankRows * rowBits
  val nBanks = blockRows/bankRows
  val bankUnitNum = (bankBits / encUnitBits)

  def accessBorder =  0x80000000L
=======

>>>>>>> 40ff18ef
  def cacheID = 0
  def insLen = if (HasCExtension) 16 else 32
  def RVCInsLen = 16
  def groupPC(pc: UInt): UInt = Cat(pc(PAddrBits-1, groupAlign), 0.U(groupAlign.W))
  // def encRowBits = cacheParams.dataCode.width(rowBits)
  // def encTagBits = cacheParams.tagCode.width(tagBits)

  //
  def encMetaBits = cacheParams.tagCode.width(tagBits)
  def metaEntryBits = encMetaBits
  def encDataBits = cacheParams.dataCode.width(encUnitBits) 
  def dataEntryBits = encDataBits * bankUnitNum
  // def encDataBits
  // def encCacheline


  require(isPow2(nSets), s"nSets($nSets) must be pow2")
  require(isPow2(nWays), s"nWays($nWays) must be pow2")
  require(full_divide(rowBits, wordBits), s"rowBits($rowBits) must be multiple of wordBits($wordBits)")
  require(full_divide(beatBits, rowBits), s"beatBits($beatBits) must be multiple of rowBits($rowBits)")
  // this is a VIPT L1 cache
  require(pgIdxBits >= untagBits, s"page aliasing problem: pgIdxBits($pgIdxBits) < untagBits($untagBits)")
}

trait HasFrontEndExceptionNo {
  def accessFault = 0
  def pageFault   = 1
}

abstract class ICacheBundle extends XSBundle
  with HasICacheParameters

abstract class ICacheModule extends XSModule
  with HasICacheParameters
  with ICacheBase
  with HasFrontEndExceptionNo

abstract class ICacheArray extends XSModule
  with HasICacheParameters

abstract class ICachArray extends XSModule
  with HasICacheParameters


class ICacheReq extends ICacheBundle
{
  val addr = UInt(VAddrBits.W)
  val mask = UInt(PredictWidth.W)
}

class ICacheResp extends ICacheBundle
{
  val pc = UInt(VAddrBits.W)
  val data = UInt((FetchWidth * 32).W)
  val mmio = Bool()
  val mask = UInt(PredictWidth.W)
  val ipf = Bool()
  val acf = Bool()
}


class ICacheIO extends ICacheBundle
{
  val req = Flipped(DecoupledIO(new ICacheReq))
  val resp = DecoupledIO(new ICacheResp)
  val mem_acquire = DecoupledIO(new L1plusCacheReq)
  val mem_grant   = Flipped(DecoupledIO(new L1plusCacheResp))
  val mmio_acquire = DecoupledIO(new InsUncacheReq)
  val mmio_grant  = Flipped(DecoupledIO(new InsUncacheResp))
  val mmio_flush = Output(Bool())
  val prefetchTrainReq = ValidIO(new IcacheMissReq)
  val tlb = new BlockTlbRequestIO
  val flush = Input(UInt(2.W))
  val l1plusflush = Output(Bool())
  val fencei = Input(Bool())
  val prev = Flipped(Valid(UInt(16.W)))
  val prev_pc = Input(UInt(VAddrBits.W))
  val prev_ipf = Input(Bool())
  val pd_out = Output(new PreDecodeResp)
}

/* ------------------------------------------------------------
 * The 3-stage pipeline register
 * ------------------------------------------------------------
 */
trait ICacheBase extends HasICacheParameters
{
  //----------------------------
  //    Stage 1
  //----------------------------
  // val s1_valid = WireInit(false.B)
  val s1_req_pc = Wire(UInt(VAddrBits.W))
  val s1_req_mask = Wire(UInt(PredictWidth.W))
  val s1_fire = WireInit(false.B)

  //----------------------------
  //    Stage 2
  //----------------------------
  val s2_valid = RegInit(false.B)
  val s2_req_pc = RegEnable(next = s1_req_pc,init = 0.U, enable = s1_fire)
  val s2_req_mask = RegEnable(next = s1_req_mask,init = 0.U, enable = s1_fire)
  val s2_ready = WireInit(false.B)
  val s2_fire = WireInit(false.B)

  //----------------------------
  //    Stage 3
  //----------------------------
  val s3_valid = RegInit(false.B)
  val s3_req_pc = RegEnable(next = s2_req_pc,init = 0.U, enable = s2_fire)
  val s3_req_mask = RegEnable(next = s2_req_mask,init = 0.U, enable = s2_fire)
  val s3_ready = WireInit(false.B)

}

class ICacheMetaWriteBundle extends ICacheBundle
{
  val virIdx = UInt(idxBits.W)
  val phyTag = UInt(tagBits.W)
  val waymask = UInt(nWays.W)

  def apply(tag:UInt, idx:UInt, waymask:UInt){
    this.virIdx := idx
    this.phyTag := tag
    this.waymask := waymask
  }

}

class ICacheDataWriteBundle extends ICacheBundle
{
  val virIdx = UInt(idxBits.W)
  val data = UInt(blockBits.W)
  val waymask = UInt(nWays.W)

  def apply(data:UInt, idx:UInt, waymask:UInt){
    this.virIdx := idx
    this.data := data
    this.waymask := waymask
  }

}

class ICacheMetaArray extends ICachArray
{
  val io=IO{new Bundle{
    val write = Flipped(DecoupledIO(new ICacheMetaWriteBundle))
    val read  = Flipped(DecoupledIO(UInt(idxBits.W)))
    val readResp = Output(Vec(nWays,UInt(tagBits.W)))
  }}

<<<<<<< HEAD
  val metaArray = Module(new SRAMTemplate(UInt(metaEntryBits.W), set=nSets, way=nWays, shouldReset = true))

  // read
  //do Parity decoding after way choose
  // do not read and write in the same cycle: when write SRAM disable read
  val readNextReg = RegNext(io.read.fire())
  val rtags = metaArray.io.r.resp.asTypeOf(Vec(nWays,UInt(encMetaBits.W)))
  val rtags_decoded = rtags.map{ wtag =>cacheParams.dataCode.decode(wtag)}
  val rtags_wrong = rtags_decoded.map{ wtag_decoded => wtag_decoded.uncorrectable}
  //assert(readNextReg && !ParallelOR(rtags_wrong))
  val rtags_corrected = VecInit(rtags_decoded.map{ wtag_decoded => wtag_decoded.corrected})
=======
  val metaArray = Module(new SRAMWrapper(
    "Icache_Meta",
    UInt(encTagBits.W),
    set=nSets,
    way=nWays,
    shouldReset = true
  ))

  //read
>>>>>>> 40ff18ef
  metaArray.io.r.req.valid := io.read.valid
  metaArray.io.r.req.bits.apply(setIdx=io.read.bits)
  io.read.ready := !io.write.valid
  io.readResp := rtags_corrected.asTypeOf(Vec(nWays,UInt(tagBits.W)))

  //write
  val write = io.write.bits
  val wtag_encoded = cacheParams.tagCode.encode(write.phyTag.asUInt)
  metaArray.io.w.req.valid := io.write.valid
  metaArray.io.w.req.bits.apply(data=wtag_encoded, setIdx=write.virIdx, waymask=write.waymask)

  io.write.ready := DontCare

}

class ICacheDataArray extends ICachArray
{
  val io=IO{new Bundle{
    val write = Flipped(DecoupledIO(new ICacheDataWriteBundle))
    val read  = Flipped(DecoupledIO(UInt(idxBits.W)))
    val readResp = Output(Vec(nWays,Vec(blockRows,UInt(rowBits.W))))
  }}

<<<<<<< HEAD
  //dataEntryBits = 144
  val dataArray = List.fill(nWays){List.fill(nBanks){Module(new SRAMTemplate(UInt(dataEntryBits.W), set=nSets, way = 1 ))}}

  // read
  // do Parity decoding after way choose
  // do not read and write in the same cycle: when write SRAM disable read
  val readNextReg = RegNext(io.read.fire())
  val rdatas = VecInit((0 until nWays).map( w =>
      VecInit( (0 until nBanks).map( b =>
            dataArray(w)(b).io.r.resp.asTypeOf(Vec( bankUnitNum, UInt(encDataBits.W)))
        ))
  ))
  for(w <- 0 until nWays){
    for(b <- 0 until nBanks){
      dataArray(w)(b).io.r.req.valid := io.read.valid
      dataArray(w)(b).io.r.req.bits.apply(setIdx=io.read.bits)
    }
  }
  val rdatas_decoded = rdatas.map{wdata => wdata.map{ bdata => bdata.map{ unit => cacheParams.dataCode.decode(unit)}}}
  val rdata_corrected = VecInit((0 until nWays).map{ w => 
      VecInit((0 until nBanks).map{ b => 
          VecInit((0 until bankUnitNum).map{ i =>
            //assert(readNextReg && !rdatas_decoded(w)(b)(i).uncorrectable)
            rdatas_decoded(w)(b)(i).corrected
          })
      })
    })

  (0 until nWays).map{ w => 
      (0 until blockRows).map{ r =>
        io.readResp(w)(r) := Cat(
        (0 until bankUnitNum/2).map{ i =>
          //println("result: ",r,i)
          rdata_corrected(w)(r >> 1)((r%2) * 8 + i).asUInt
        }.reverse )
      }
=======
  val dataArray = List.fill(blockWords){ Module(new SRAMWrapper(
    "Icache_Data",
    UInt(encRowBits.W),
    set=nSets,
    way = nWays
  ))}

  //read
  //do ECC decoding after way choose
  for(b <- 0 until blockWords){
    dataArray(b).io.r.req.valid := io.read.valid
    dataArray(b).io.r.req.bits.apply(setIdx=io.read.bits)
>>>>>>> 40ff18ef
  }

  io.read.ready := !io.write.valid

  //write
  val write = io.write.bits
  val write_way = OHToUInt(write.waymask)
  val write_data = write.data.asTypeOf(Vec(nBanks,Vec( bankUnitNum, UInt(encUnitBits.W))))
  val write_data_encoded = write_data.map(b => b.map{ unit => cacheParams.dataCode.encode(unit)  } )
  val write_bank_data = Wire(Vec(nBanks,UInt((dataEntryBits).W)))

  (0 until nBanks).map{ b =>
    write_bank_data(b) := Cat(
    (0 until bankUnitNum).map{ i =>
      write_data_encoded(b)(i).asUInt
    }.reverse )
  }


  for(w <- 0 until nWays){
    for(b <- 0 until nBanks){
      dataArray(w)(b).io.w.req.valid := io.write.valid && w.U === write_way 
      dataArray(w)(b).io.w.req.bits.setIdx := write.virIdx
      dataArray(w)(b).io.w.req.bits.data := write_bank_data(b)
    }
  }

  io.write.ready := DontCare
}

/* ------------------------------------------------------------
 * This module is a SRAM with 4-way associated mapping
 * The hardware implementation of ICache
 * ------------------------------------------------------------
 */
class ICache extends ICacheModule
{
  // cut a cacheline into a fetch packet
  def cutHelper(sourceVec: Vec[UInt], pc: UInt, mask: UInt): UInt = {
    val sourceVec_inst = Wire(Vec(blockRows*rowBytes/instBytes,UInt(insLen.W)))
    (0 until blockRows).foreach{ i =>
      (0 until rowBytes/instBytes).foreach{ j =>
        sourceVec_inst(i*rowBytes/instBytes + j) := sourceVec(i)(j*insLen+insLen-1, j*insLen)
      }
    }
    val cutPacket = WireInit(VecInit(Seq.fill(PredictWidth){0.U(insLen.W)}))
    val start = Cat(pc(ptrHighBit,ptrLowBit),0.U(packetInstNumBit.W))
    (0 until PredictWidth ).foreach{ i =>
      cutPacket(i) := Mux(mask(i).asBool,sourceVec_inst(start + i.U),0.U)
    }
    cutPacket.asUInt
  }

  def cutHelperMMIO(sourceVec: Vec[UInt], pc: UInt, mask: UInt) = {
    val sourceVec_inst = Wire(Vec(mmioBeats * mmioBusBytes/instBytes,UInt(insLen.W)))
    (0 until mmioBeats).foreach{ i =>
      (0 until mmioBusBytes/instBytes).foreach{ j =>
        sourceVec_inst(i*mmioBusBytes/instBytes + j) := sourceVec(i)(j*insLen+insLen-1, j*insLen)
      }
    }
    val cutPacket = WireInit(VecInit(Seq.fill(PredictWidth){0.U(insLen.W)}))
    val insLenLog = log2Ceil(insLen)
    val start = (pc >> insLenLog.U)(log2Ceil(mmioBeats * mmioBusBytes/instBytes) -1, 0)
    val outMask = mask >> start
    (0 until PredictWidth ).foreach{ i =>
      cutPacket(i) := Mux(outMask(i).asBool,sourceVec_inst(start + i.U),0.U)
    }
    (cutPacket.asUInt, outMask.asUInt)
  }

  // generate the one hot code according to a UInt between 0-8
  def PriorityMask(sourceVec: UInt) : UInt = {
    val oneHot = Mux(sourceVec >= 8.U, "b1000".U,
             Mux(sourceVec >= 4.U, "b0100".U,
             Mux(sourceVec >= 2.U, "b0010".U, "b0001".U)))
    oneHot
  }

  val io = IO(new ICacheIO)

  val s2_flush = io.flush(0)
  val s3_flush = io.flush(1)
  //----------------------------
  //    Memory Part
  //----------------------------
  val metaArray = Module(new ICacheMetaArray)
  val dataArray = Module(new ICacheDataArray)
  // 256-bit valid
  val validArray = RegInit(0.U((nSets * nWays).W))

  //----------------------------
  //    Stage 1
  //----------------------------
  s1_fire := io.req.valid
  s1_req_pc := io.req.bits.addr
  s1_req_mask := io.req.bits.mask
  s2_ready := WireInit(false.B)
  // s1_fire := s1_valid && (s2_ready || s2_flush)

  // SRAM(Meta and Data) read request
  val s1_idx = get_idx(s1_req_pc)

  metaArray.io.read.valid := s1_fire
  metaArray.io.read.bits  :=s1_idx
  dataArray.io.read.valid := s1_fire
  dataArray.io.read.bits  :=s1_idx

  XSDebug("[Stage 1] r : f  (%d  %d)  request pc: 0x%x  mask: %b\n",s2_ready,s1_fire,s1_req_pc,s1_req_mask)
  XSDebug("[Stage 1] index: %d\n",s1_idx)


  //----------------------------
  //    Stage 2
  //----------------------------
  val s2_idx = get_idx(s2_req_pc)
  val s2_tlb_resp = WireInit(io.tlb.resp.bits)
  val s2_tag = get_tag(s2_tlb_resp.paddr)
  val s2_hit = WireInit(false.B)
  val s2_allValid = s2_valid && io.tlb.resp.valid
  val s2_mmio = WireInit(false.B)

  s2_fire := s2_allValid && s3_ready
  s2_ready := s3_ready || !s2_valid
  when(s1_fire)       { s2_valid := true.B }
  .elsewhen(s2_flush) { s2_valid := false.B }
  .elsewhen(s2_fire)  { s2_valid := false.B }

  // SRAM(Meta and Data) read reseponse
  // TODO :Parity wrong excetion
  val metas = metaArray.io.readResp 

  val datas =RegEnable(next=dataArray.io.readResp, enable=s2_fire)

  val validMeta = Cat((0 until nWays).map{w => validArray(Cat(s2_idx, w.U(log2Ceil(nWays).W)))}.reverse).asUInt

  // hit check and generate victim cacheline mask
  val hitVec = VecInit((0 until nWays).map{w => metas(w)=== s2_tag && validMeta(w) === 1.U})
  val victimWayMask = (1.U << LFSR64()(log2Up(nWays)-1,0))
  val invalidVec = ~validMeta
  val hasInvalidWay = invalidVec.orR
  val refillInvalidWaymask = PriorityMask(invalidVec)


  //deal with icache exception
  val icacheExceptionVec = Wire(Vec(8,Bool()))
  val hasIcacheException = icacheExceptionVec.asUInt().orR()
  icacheExceptionVec := DontCare
  icacheExceptionVec(accessFault) := s2_tlb_resp.excp.af.instr && s2_allValid
  icacheExceptionVec(pageFault) := s2_tlb_resp.excp.pf.instr && s2_allValid

  s2_mmio := s2_valid && io.tlb.resp.valid && s2_tlb_resp.mmio && !hasIcacheException
  s2_hit := s2_valid && ParallelOR(hitVec) 

  val waymask = Mux(hasIcacheException,1.U(nWays.W),Mux(s2_hit, hitVec.asUInt, Mux(hasInvalidWay, refillInvalidWaymask, victimWayMask)))

  assert(!(s2_hit && s2_mmio),"MMIO address should not hit in icache")

  XSDebug("[Stage 2] v : r : f  (%d  %d  %d)  pc: 0x%x  mask: %b mmio:%d \n",s2_valid,s3_ready,s2_fire,s2_req_pc,s2_req_mask,s2_mmio)
  XSDebug("[Stage 2] exception: af:%d  pf:%d  \n",icacheExceptionVec(accessFault),icacheExceptionVec(pageFault))
  XSDebug(p"[Stage 2] tlb req:  v ${io.tlb.req.valid} r ${io.tlb.req.ready} ${io.tlb.req.bits}\n")
  XSDebug(p"[Stage 2] tlb resp: v ${io.tlb.resp.valid} r ${io.tlb.resp.ready} ${s2_tlb_resp}\n")
  XSDebug("[Stage 2] tag: %x  hit:%d mmio:%d\n",s2_tag,s2_hit,s2_mmio)
  XSDebug("[Stage 2] validMeta: %b  victimWayMaks:%b   invalidVec:%b    hitVec:%b    waymask:%b \n",validMeta,victimWayMask,invalidVec.asUInt,hitVec.asUInt,waymask.asUInt)


  //----------------------------
  //    Stage 3
  //----------------------------
  val s3_tlb_resp = RegEnable(next = s2_tlb_resp, init = 0.U.asTypeOf(new TlbResp), enable = s2_fire)
  val s3_data = datas
  val s3_tag = RegEnable(s2_tag, s2_fire)
  val s3_hit = RegEnable(next=s2_hit,init=false.B,enable=s2_fire)
  val s3_mmio = RegEnable(next=s2_mmio,init=false.B,enable=s2_fire)
  val s3_wayMask = RegEnable(next=waymask,init=0.U,enable=s2_fire)
  val s3_idx = get_idx(s3_req_pc)
  val s3_exception_vec = RegEnable(next= icacheExceptionVec,init=0.U.asTypeOf(Vec(8,Bool())), enable=s2_fire)
  val s3_has_exception = s3_exception_vec.asUInt.orR
  val s3_miss = s3_valid && !s3_hit && !s3_mmio && !s3_has_exception
  when(s3_flush)                  { s3_valid := false.B }
  .elsewhen(s2_fire && !s2_flush) { s3_valid := true.B }
  .elsewhen(io.resp.fire())       { s3_valid := false.B }

  // icache hit
  // data Parity encoding
  // simply cut the hit cacheline
  val dataHitWay = Mux1H(s3_wayMask,s3_data)
  val outPacket =  Wire(UInt((FetchWidth * 32).W))
<<<<<<< HEAD
  // val 
=======
  val dataHitWayDecoded = VecInit(
    (0 until blockWords).map{r =>
      val row = dataHitWay.asTypeOf(Vec(blockWords,UInt(encRowBits.W)))(r)
      val decodedRow = cacheParams.dataCode.decode(row)
      // assert(!(s3_valid && s3_hit && decodedRow.uncorrectable))
      decodedRow.corrected
    }
  )
>>>>>>> 40ff18ef
  outPacket := cutHelper(dataHitWay,s3_req_pc.asUInt,s3_req_mask.asUInt)



  //ICache MissQueue
  val icacheMissQueue = Module(new IcacheMissQueue)
  val blocking = RegInit(false.B)
  val isICacheResp = icacheMissQueue.io.resp.valid && icacheMissQueue.io.resp.bits.clientID === cacheID.U(2.W)
  icacheMissQueue.io.req.valid := s3_miss && !s3_has_exception && !s3_flush && !blocking//TODO: specificate flush condition
  icacheMissQueue.io.req.bits.apply(missAddr=groupPC(s3_tlb_resp.paddr),missIdx=s3_idx,missWaymask=s3_wayMask,source=cacheID.U(2.W))
  icacheMissQueue.io.resp.ready := io.resp.ready
  icacheMissQueue.io.flush := s3_flush

  when(icacheMissQueue.io.req.fire() || io.mmio_acquire.fire()){blocking := true.B}
  .elsewhen(blocking && ((icacheMissQueue.io.resp.fire() && isICacheResp) ||  io.mmio_grant.fire() || s3_flush) ){blocking := false.B}

  XSDebug(blocking && s3_flush,"check for icache non-blocking")
  //cache flush register
  val icacheFlush = io.fencei
  val cacheflushed = RegInit(false.B)
  XSDebug("[Fence.i] icacheFlush:%d, cacheflushed:%d\n",icacheFlush,cacheflushed)
  when(icacheFlush && blocking && !isICacheResp){ cacheflushed := true.B}
  .elsewhen(isICacheResp && cacheflushed) {cacheflushed := false.B }

  //TODO: Prefetcher

  //refill write
  val metaWriteReq = icacheMissQueue.io.meta_write.bits
  icacheMissQueue.io.meta_write.ready := true.B
  metaArray.io.write.valid := icacheMissQueue.io.meta_write.valid
  metaArray.io.write.bits.apply(tag=metaWriteReq.meta_write_tag,
                                idx=metaWriteReq.meta_write_idx,
                                waymask=metaWriteReq.meta_write_waymask)

  val wayNum = OHToUInt(metaWriteReq.meta_write_waymask.asTypeOf(Vec(nWays,Bool())))
  val validPtr = Cat(metaWriteReq.meta_write_idx,wayNum)
  when(icacheMissQueue.io.meta_write.valid && !cacheflushed){
    validArray := validArray.bitSet(validPtr, true.B)
  }

  //data
  icacheMissQueue.io.refill.ready := true.B
  val refillReq = icacheMissQueue.io.refill.bits
  dataArray.io.write.valid := icacheMissQueue.io.refill.valid
  dataArray.io.write.bits.apply(data=refillReq.refill_data,
                                idx=refillReq.refill_idx,
                                waymask=refillReq.refill_waymask)

  //icache flush: only flush valid Array register
  when(icacheFlush){ validArray := 0.U }

  val refillDataVec = icacheMissQueue.io.resp.bits.data.asTypeOf(Vec(blockRows,UInt(wordBits.W)))
  val refillDataOut = cutHelper(refillDataVec, s3_req_pc,s3_req_mask )

  val is_same_cacheline = s3_miss && s2_valid  && (groupAligned(s2_req_pc) ===groupAligned(s3_req_pc))
  val useRefillReg = RegNext(is_same_cacheline && icacheMissQueue.io.resp.fire())
  val refillDataVecReg = RegEnable(next=refillDataVec, enable= (is_same_cacheline && icacheMissQueue.io.resp.fire()))

  //FIXME!!
  val mmioDataVec = io.mmio_grant.bits.data.asTypeOf(Vec(mmioBeats,UInt(mmioBusWidth.W)))
  val mmio_packet = cutHelperMMIO(mmioDataVec, s3_req_pc, mmioMask)._1
  val mmio_mask   = cutHelperMMIO(mmioDataVec, s3_req_pc, mmioMask)._2

  XSDebug("mmio data  %x\n", mmio_packet)


  s3_ready := ((io.resp.ready && s3_hit || !s3_valid) && !blocking) || (blocking && ((icacheMissQueue.io.resp.fire()) || io.mmio_grant.fire()))


  val pds = Seq.fill(nWays)(Module(new PreDecode))
  for (i <- 0 until nWays) {
    val wayResp = Wire(new ICacheResp)
<<<<<<< HEAD
    //val wayData = cutHelper(VecInit(s3_data.map(b => b(i).asUInt)), s3_req_pc, s3_req_mask)
    val wayData = cutHelper(s3_data(i), s3_req_pc, s3_req_mask)
    val refillData = cutHelper(refillDataVec, s3_req_pc,s3_req_mask)
=======
    val wayData = cutHelper(VecInit(s3_data.map(b => b(i).asUInt)), s3_req_pc, s3_req_mask)
    val refillData = Mux(useRefillReg,cutHelper(refillDataVecReg, s3_req_pc,s3_req_mask),cutHelper(refillDataVec, s3_req_pc,s3_req_mask))
>>>>>>> 40ff18ef
    wayResp.pc := s3_req_pc
    wayResp.data := Mux(s3_valid && s3_hit, wayData, Mux(s3_mmio ,mmio_packet ,refillData))
    wayResp.mask := Mux(s3_mmio,mmio_mask,s3_req_mask)
    wayResp.ipf := s3_exception_vec(pageFault)
    wayResp.acf := s3_exception_vec(accessFault)
    wayResp.mmio := s3_mmio
    pds(i).io.in := wayResp
    pds(i).io.prev <> io.prev
    pds(i).io.prev_pc := io.prev_pc
  }
  
  
  // if a fetch packet triggers page fault, at least send a valid instruction
  io.pd_out := Mux1H(s3_wayMask, pds.map(_.io.out))
  val s3_noHit = s3_wayMask === 0.U

  //TODO: coherence
  XSDebug("[Stage 3] valid:%d miss:%d  pc: 0x%x mmio :%d mask: %b ipf:%d\n",s3_valid, s3_miss,s3_req_pc,s3_req_mask,s3_tlb_resp.excp.pf.instr, s3_mmio)
  XSDebug("[Stage 3] hit:%d  miss:%d  waymask:%x blocking:%d\n",s3_hit,s3_miss,s3_wayMask.asUInt,blocking)
  XSDebug("[Stage 3] tag: %x    idx: %d\n",s3_tag,get_idx(s3_req_pc))
  XSDebug(p"[Stage 3] tlb resp: ${s3_tlb_resp}\n")
  XSDebug("[mem_acquire] valid:%d  ready:%d\n",io.mem_acquire.valid,io.mem_acquire.ready)
  XSDebug("[mem_grant] valid:%d  ready:%d  data:%x id:%d \n",io.mem_grant.valid,io.mem_grant.ready,io.mem_grant.bits.data,io.mem_grant.bits.id)
  XSDebug("[Stage 3] ---------Hit Way--------- \n")
  for(i <- 0 until blockRows){
      XSDebug("[Stage 3] %x\n",dataHitWay(i))
  }
  XSDebug("[Stage 3] outPacket :%x\n",outPacket)
  XSDebug("[Stage 3] refillDataOut :%x\n",refillDataOut)
  XSDebug("[Stage 3] refillDataOutVec :%x startPtr:%d\n",refillDataVec.asUInt, s3_req_pc(5,1).asUInt)

  //----------------------------
  //    Out Put
  //----------------------------
  //icache request
  io.req.ready := s2_ready

  //icache response: to pre-decoder
  io.resp.valid := s3_valid && (s3_hit || s3_has_exception || icacheMissQueue.io.resp.valid || io.mmio_grant.valid)
  io.resp.bits.data := Mux(s3_mmio,mmio_packet,Mux((s3_valid && s3_hit),outPacket,refillDataOut))
  io.resp.bits.mask := Mux(s3_mmio,mmio_mask,s3_req_mask)
  io.resp.bits.pc := s3_req_pc
  io.resp.bits.ipf := s3_tlb_resp.excp.pf.instr
  io.resp.bits.acf := s3_exception_vec(accessFault)
  io.resp.bits.mmio := s3_mmio

  //to itlb
  io.tlb.resp.ready := true.B // DontCare
  io.tlb.req.valid := s2_valid
  io.tlb.req.bits.vaddr := s2_req_pc
  io.tlb.req.bits.cmd := TlbCmd.exec
  io.tlb.req.bits.roqIdx := DontCare
  io.tlb.req.bits.debug.pc := s2_req_pc

  //To L1 plus
  io.mem_acquire <> icacheMissQueue.io.mem_acquire
  icacheMissQueue.io.mem_grant <> io.mem_grant
  
  // to train l1plus prefetcher
  io.prefetchTrainReq.valid := s3_valid && icacheMissQueue.io.req.fire()
  io.prefetchTrainReq.bits := DontCare
  io.prefetchTrainReq.bits.addr := groupPC(s3_tlb_resp.paddr)

  //To icache Uncache
  io.mmio_acquire.valid := s3_mmio && s3_valid
  io.mmio_acquire.bits.addr := mmioBusAligned(s3_tlb_resp.paddr)
  io.mmio_acquire.bits.id := cacheID.U

  io.mmio_grant.ready := io.resp.ready

  io.mmio_flush := io.flush(1)

  io.l1plusflush := icacheFlush

  XSDebug("[flush] flush_0:%d  flush_1:%d\n",s2_flush,s3_flush)

  //Performance Counter
  if (!env.FPGAPlatform ) {
    ExcitingUtils.addSource( s3_valid && !blocking, "perfCntIcacheReqCnt", Perf)
    ExcitingUtils.addSource( s3_miss && blocking && io.resp.fire(), "perfCntIcacheMissCnt", Perf)
    ExcitingUtils.addSource( s3_mmio && blocking && io.resp.fire(), "perfCntIcacheMMIOCnt", Perf)
  }
}
<|MERGE_RESOLUTION|>--- conflicted
+++ resolved
@@ -35,17 +35,12 @@
   val packetInstNumBit = log2Up(packetInstNum)
   val ptrHighBit = log2Up(groupBytes) - 1 
   val ptrLowBit = log2Up(packetBytes)
-<<<<<<< HEAD
   val encUnitBits = 8
   val bankRows = 2
   val bankBits = bankRows * rowBits
   val nBanks = blockRows/bankRows
   val bankUnitNum = (bankBits / encUnitBits)
 
-  def accessBorder =  0x80000000L
-=======
-
->>>>>>> 40ff18ef
   def cacheID = 0
   def insLen = if (HasCExtension) 16 else 32
   def RVCInsLen = 16
@@ -196,8 +191,13 @@
     val readResp = Output(Vec(nWays,UInt(tagBits.W)))
   }}
 
-<<<<<<< HEAD
-  val metaArray = Module(new SRAMTemplate(UInt(metaEntryBits.W), set=nSets, way=nWays, shouldReset = true))
+  val metaArray = Module(new SRAMWrapper(
+    "Icache_Meta",
+    UInt(metaEntryBits.W),
+    set=nSets,
+    way=nWays,
+    shouldReset = true
+  ))
 
   // read
   //do Parity decoding after way choose
@@ -208,17 +208,6 @@
   val rtags_wrong = rtags_decoded.map{ wtag_decoded => wtag_decoded.uncorrectable}
   //assert(readNextReg && !ParallelOR(rtags_wrong))
   val rtags_corrected = VecInit(rtags_decoded.map{ wtag_decoded => wtag_decoded.corrected})
-=======
-  val metaArray = Module(new SRAMWrapper(
-    "Icache_Meta",
-    UInt(encTagBits.W),
-    set=nSets,
-    way=nWays,
-    shouldReset = true
-  ))
-
-  //read
->>>>>>> 40ff18ef
   metaArray.io.r.req.valid := io.read.valid
   metaArray.io.r.req.bits.apply(setIdx=io.read.bits)
   io.read.ready := !io.write.valid
@@ -242,9 +231,13 @@
     val readResp = Output(Vec(nWays,Vec(blockRows,UInt(rowBits.W))))
   }}
 
-<<<<<<< HEAD
   //dataEntryBits = 144
-  val dataArray = List.fill(nWays){List.fill(nBanks){Module(new SRAMTemplate(UInt(dataEntryBits.W), set=nSets, way = 1 ))}}
+  val dataArray = List.fill(nWays){List.fill(nBanks){Module(new SRAMWrapper(
+    "Icache_Data",
+    UInt(dataEntryBits.W),
+    set=nSets,
+    way = 1
+  ))}}
 
   // read
   // do Parity decoding after way choose
@@ -265,7 +258,6 @@
   val rdata_corrected = VecInit((0 until nWays).map{ w => 
       VecInit((0 until nBanks).map{ b => 
           VecInit((0 until bankUnitNum).map{ i =>
-            //assert(readNextReg && !rdatas_decoded(w)(b)(i).uncorrectable)
             rdatas_decoded(w)(b)(i).corrected
           })
       })
@@ -279,20 +271,6 @@
           rdata_corrected(w)(r >> 1)((r%2) * 8 + i).asUInt
         }.reverse )
       }
-=======
-  val dataArray = List.fill(blockWords){ Module(new SRAMWrapper(
-    "Icache_Data",
-    UInt(encRowBits.W),
-    set=nSets,
-    way = nWays
-  ))}
-
-  //read
-  //do ECC decoding after way choose
-  for(b <- 0 until blockWords){
-    dataArray(b).io.r.req.valid := io.read.valid
-    dataArray(b).io.r.req.bits.apply(setIdx=io.read.bits)
->>>>>>> 40ff18ef
   }
 
   io.read.ready := !io.write.valid
@@ -480,18 +458,6 @@
   // simply cut the hit cacheline
   val dataHitWay = Mux1H(s3_wayMask,s3_data)
   val outPacket =  Wire(UInt((FetchWidth * 32).W))
-<<<<<<< HEAD
-  // val 
-=======
-  val dataHitWayDecoded = VecInit(
-    (0 until blockWords).map{r =>
-      val row = dataHitWay.asTypeOf(Vec(blockWords,UInt(encRowBits.W)))(r)
-      val decodedRow = cacheParams.dataCode.decode(row)
-      // assert(!(s3_valid && s3_hit && decodedRow.uncorrectable))
-      decodedRow.corrected
-    }
-  )
->>>>>>> 40ff18ef
   outPacket := cutHelper(dataHitWay,s3_req_pc.asUInt,s3_req_mask.asUInt)
 
 
@@ -564,14 +530,8 @@
   val pds = Seq.fill(nWays)(Module(new PreDecode))
   for (i <- 0 until nWays) {
     val wayResp = Wire(new ICacheResp)
-<<<<<<< HEAD
-    //val wayData = cutHelper(VecInit(s3_data.map(b => b(i).asUInt)), s3_req_pc, s3_req_mask)
     val wayData = cutHelper(s3_data(i), s3_req_pc, s3_req_mask)
-    val refillData = cutHelper(refillDataVec, s3_req_pc,s3_req_mask)
-=======
-    val wayData = cutHelper(VecInit(s3_data.map(b => b(i).asUInt)), s3_req_pc, s3_req_mask)
     val refillData = Mux(useRefillReg,cutHelper(refillDataVecReg, s3_req_pc,s3_req_mask),cutHelper(refillDataVec, s3_req_pc,s3_req_mask))
->>>>>>> 40ff18ef
     wayResp.pc := s3_req_pc
     wayResp.data := Mux(s3_valid && s3_hit, wayData, Mux(s3_mmio ,mmio_packet ,refillData))
     wayResp.mask := Mux(s3_mmio,mmio_mask,s3_req_mask)

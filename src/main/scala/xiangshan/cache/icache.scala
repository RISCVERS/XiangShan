package xiangshan.cache

import chisel3._
import chisel3.util._
import device._
import xiangshan._
import xiangshan.frontend._
import utils._
import chisel3.ExcitingUtils._

case class ICacheParameters(
    nSets: Int = 64,
    nWays: Int = 4,
    rowBits: Int = 64,
    nTLBEntries: Int = 32,
    tagECC: Option[String] = None,
    dataECC: Option[String] = None,
    nSDQ: Int = 17,
    nRPQ: Int = 16,
    nMissEntries: Int = 1,
    nMMIOs: Int = 1,
    blockBytes: Int = 64
)extends L1CacheParameters {

  def tagCode: Code = Code.fromString(tagECC)
  def dataCode: Code = Code.fromString(dataECC)
  def replacement = new RandomReplacement(nWays)
}

trait HasICacheParameters extends HasL1CacheParameters with HasIFUConst {
  val cacheParams = icacheParameters
  val groupAlign = log2Up(cacheParams.blockBytes)
  val packetInstNum = packetBytes/instBytes
  val packetInstNumBit = log2Up(packetInstNum)
  val ptrHighBit = log2Up(groupBytes) - 1 
  val ptrLowBit = log2Up(packetBytes)


  def accessBorder =  0x80000000L
  def cacheID = 0
  def insLen = if (HasCExtension) 16 else 32
  def RVCInsLen = 16
  def groupPC(pc: UInt): UInt = Cat(pc(PAddrBits-1, groupAlign), 0.U(groupAlign.W))
  def encRowBits = cacheParams.dataCode.width(rowBits)
  def encTagBits = cacheParams.tagCode.width(tagBits)

<<<<<<< HEAD
  // ICache MSHR settings

  def MMIOBeats = 8
  def MMIOWordBits = 64

=======
>>>>>>> 3e3574f5
  require(isPow2(nSets), s"nSets($nSets) must be pow2")
  require(isPow2(nWays), s"nWays($nWays) must be pow2")
  require(full_divide(rowBits, wordBits), s"rowBits($rowBits) must be multiple of wordBits($wordBits)")
  require(full_divide(beatBits, rowBits), s"beatBits($beatBits) must be multiple of rowBits($rowBits)")
  // this is a VIPT L1 cache
  require(pgIdxBits >= untagBits, s"page aliasing problem: pgIdxBits($pgIdxBits) < untagBits($untagBits)")
}

abstract class ICacheBundle extends XSBundle
  with HasICacheParameters

abstract class ICacheModule extends XSModule
  with HasICacheParameters
  with ICacheBase

abstract class ICacheArray extends XSModule
  with HasICacheParameters

abstract class ICachArray extends XSModule
  with HasICacheParameters

// sealed class ICacheMetaBundle extends ICacheBundle
// {
//   val tag = UInt(tagBits.W)
// }

// sealed class ICacheDataBundle extends ICacheBundle
// {
//   val data = UInt(encRowBits.W)
// }

class ICacheReq extends ICacheBundle
{
  val addr = UInt(VAddrBits.W)
  val mask = UInt(PredictWidth.W)
}

class ICacheResp extends ICacheBundle
{
  val pc = UInt(VAddrBits.W)
  val data = UInt((FetchWidth * 32).W)
  val mask = UInt(PredictWidth.W)
  val ipf = Bool()
  val acf = Bool()
}


class ICacheIO extends ICacheBundle
{
  val req = Flipped(DecoupledIO(new ICacheReq))
  val resp = DecoupledIO(new ICacheResp)
  val mem_acquire = DecoupledIO(new L1plusCacheReq)
  val mem_grant   = Flipped(DecoupledIO(new L1plusCacheResp))
<<<<<<< HEAD
  val mmio_acquire = DecoupledIO(new unCacheReq)
  val mmio_grant  = Flipped(DecoupledIO(new unCacheResp))
  val mmio_flush = Output(Bool())
=======
  val prefetchTrainReq = ValidIO(new IcacheMissReq)
>>>>>>> 3e3574f5
  val tlb = new BlockTlbRequestIO
  val flush = Input(UInt(2.W))
  val l1plusflush = Output(Bool())
  val fencei = Input(Bool())
  val prev = Flipped(Valid(UInt(16.W)))
  val prev_pc = Input(UInt(VAddrBits.W))
  val prev_ipf = Input(Bool())
  val pd_out = Output(new PreDecodeResp)
}

/* ------------------------------------------------------------
 * The 3-stage pipeline register
 * ------------------------------------------------------------
 */
trait ICacheBase extends HasICacheParameters
{
  //----------------------------
  //    Stage 1
  //----------------------------
  // val s1_valid = WireInit(false.B)
  val s1_req_pc = Wire(UInt(VAddrBits.W))
  val s1_req_mask = Wire(UInt(PredictWidth.W))
  val s1_fire = WireInit(false.B)

  //----------------------------
  //    Stage 2
  //----------------------------
  val s2_valid = RegInit(false.B)
  val s2_req_pc = RegEnable(next = s1_req_pc,init = 0.U, enable = s1_fire)
  val s2_req_mask = RegEnable(next = s1_req_mask,init = 0.U, enable = s1_fire)
  val s2_ready = WireInit(false.B)
  val s2_fire = WireInit(false.B)

  //----------------------------
  //    Stage 3
  //----------------------------
  val s3_valid = RegInit(false.B)
  val s3_req_pc = RegEnable(next = s2_req_pc,init = 0.U, enable = s2_fire)
  val s3_req_mask = RegEnable(next = s2_req_mask,init = 0.U, enable = s2_fire)
  val s3_ready = WireInit(false.B)

}

class ICacheMetaWriteBundle extends ICacheBundle
{
  val virIdx = UInt(idxBits.W)
  val phyTag = UInt(tagBits.W)
  val waymask = UInt(nWays.W)

  def apply(tag:UInt, idx:UInt, waymask:UInt){
    this.virIdx := idx
    this.phyTag := tag
    this.waymask := waymask
  }

}

class ICacheDataWriteBundle extends ICacheBundle
{
  val virIdx = UInt(idxBits.W)
  val data = UInt(blockBits.W)
  val waymask = UInt(nWays.W)

  def apply(data:UInt, idx:UInt, waymask:UInt){
    this.virIdx := idx
    this.data := data
    this.waymask := waymask
  }

}

class ICacheMetaArray extends ICachArray
{
  val io=IO{new Bundle{
    val write = Flipped(DecoupledIO(new ICacheMetaWriteBundle))
    val read  = Flipped(DecoupledIO(UInt(idxBits.W)))
    val readResp = Output(Vec(nWays,UInt(tagBits.W)))
  }}

  val metaArray = Module(new SRAMWrapper(
    "Icache_Meta",
    UInt(encTagBits.W),
    set=nSets,
    way=nWays,
    shouldReset = true
  ))

  //read
  metaArray.io.r.req.valid := io.read.valid
  io.read.ready := metaArray.io.r.req.ready
  io.write.ready := DontCare
  metaArray.io.r.req.bits.apply(setIdx=io.read.bits)

  val rtag = metaArray.io.r.resp.asTypeOf(Vec(nWays,UInt(encTagBits.W)))
  val tag_encoded = VecInit(rtag.map(wtag => cacheParams.tagCode.decode(wtag).corrected))
  io.readResp :=tag_encoded.asTypeOf(Vec(nWays,UInt(tagBits.W)))
  //write
  val write = io.write.bits
  val wdata_encoded = cacheParams.tagCode.encode(write.phyTag.asUInt)
  metaArray.io.w.req.valid := io.write.valid
  metaArray.io.w.req.bits.apply(data=wdata_encoded, setIdx=write.virIdx, waymask=write.waymask)


}

class ICacheDataArray extends ICachArray
{
  val io=IO{new Bundle{
    val write = Flipped(DecoupledIO(new ICacheDataWriteBundle))
    val read  = Flipped(DecoupledIO(UInt(idxBits.W)))
    val readResp = Output(Vec(blockWords,Vec(nWays,UInt(encRowBits.W))))
  }}

  val dataArray = List.fill(blockWords){ Module(new SRAMWrapper(
    "Icache_Data",
    UInt(encRowBits.W),
    set=nSets,
    way = nWays
  ))}

  //read
  //do ECC decoding after way choose
  for(b <- 0 until blockWords){
    dataArray(b).io.r.req.valid := io.read.valid
    dataArray(b).io.r.req.bits.apply(setIdx=io.read.bits)
  }
  val dataArrayReadyVec = dataArray.map(b => b.io.r.req.ready)

  io.read.ready := ParallelOR(dataArrayReadyVec)
  io.write.ready := DontCare
  io.readResp := VecInit(dataArray.map(b => b.io.r.resp.asTypeOf(Vec(nWays,UInt(encRowBits.W)))))

  //write
  val write = io.write.bits
  val write_data = write.data.asTypeOf(Vec(blockWords,UInt(rowBits.W)))
  val write_data_encoded = write_data.map(wdata => cacheParams.tagCode.encode(wdata))

  for(b <- 0 until blockWords){
    dataArray(b).io.w.req.valid := io.write.valid
    dataArray(b).io.w.req.bits.apply(   setIdx=write.virIdx,
                                        data=write_data_encoded(b),
                                        waymask=write.waymask)

  }

}

/* ------------------------------------------------------------
 * This module is a SRAM with 4-way associated mapping
 * The hardware implementation of ICache
 * ------------------------------------------------------------
 */
class ICache extends ICacheModule
{
  // cut a cacheline into a fetch packet
  def cutHelper(sourceVec: Vec[UInt], pc: UInt, mask: UInt): UInt = {
    val sourceVec_inst = Wire(Vec(blockWords*wordBytes/instBytes,UInt(insLen.W)))
    (0 until blockWords).foreach{ i =>
      (0 until wordBytes/instBytes).foreach{ j =>
        sourceVec_inst(i*wordBytes/instBytes + j) := sourceVec(i)(j*insLen+insLen-1, j*insLen)
      }
    }
    val cutPacket = WireInit(VecInit(Seq.fill(PredictWidth){0.U(insLen.W)}))
    val start = Cat(pc(ptrHighBit,ptrLowBit),0.U(packetInstNumBit.W))
    (0 until PredictWidth ).foreach{ i =>
      cutPacket(i) := Mux(mask(i).asBool,sourceVec_inst(start + i.U),0.U)
    }
    cutPacket.asUInt
  }

  // generate the one hot code according to a UInt between 0-8
  def PriorityMask(sourceVec: UInt) : UInt = {
    val oneHot = Mux(sourceVec >= 8.U, "b1000".U,
             Mux(sourceVec >= 4.U, "b0100".U,
             Mux(sourceVec >= 2.U, "b0010".U, "b0001".U)))
    oneHot
  }

  val io = IO(new ICacheIO)

  val s2_flush = io.flush(0)
  val s3_flush = io.flush(1)
  //----------------------------
  //    Memory Part
  //----------------------------
  val metaArray = Module(new ICacheMetaArray)
  val dataArray = Module(new ICacheDataArray)
  // 256-bit valid
  val validArray = RegInit(0.U((nSets * nWays).W))

  //----------------------------
  //    Stage 1
  //----------------------------
  s1_fire := io.req.valid
  s1_req_pc := io.req.bits.addr
  s1_req_mask := io.req.bits.mask
  s2_ready := WireInit(false.B)
  // s1_fire := s1_valid && (s2_ready || s2_flush)

  // SRAM(Meta and Data) read request
  val s1_idx = get_idx(s1_req_pc)

  metaArray.io.read.valid := s1_fire
  metaArray.io.read.bits  :=s1_idx
  dataArray.io.read.valid := s1_fire
  dataArray.io.read.bits  :=s1_idx

  XSDebug("[Stage 1] r : f  (%d  %d)  request pc: 0x%x  mask: %b\n",s2_ready,s1_fire,s1_req_pc,s1_req_mask)
  XSDebug("[Stage 1] index: %d\n",s1_idx)


  //----------------------------
  //    Stage 2
  //----------------------------
  val s2_idx = get_idx(s2_req_pc)
  val s2_tlb_resp = WireInit(io.tlb.resp.bits)
  val s2_tag = get_tag(s2_tlb_resp.paddr)
  val s2_hit = WireInit(false.B)
<<<<<<< HEAD
  val s2_mmio = WireInit(false.B)
  s2_fire := s2_valid && s3_ready && !io.flush(0) && io.tlb.resp.fire()
  when(io.flush(0)) {s2_valid := s1_fire}
  .elsewhen(s1_fire) { s2_valid := s1_valid}
  .elsewhen(s2_fire) { s2_valid := false.B}
=======
  val s2_access_fault = WireInit(false.B)
  val s2_allValid = s2_valid && io.tlb.resp.valid
  s2_fire := s2_allValid && s3_ready
  when(s1_fire)       { s2_valid := true.B }
  .elsewhen(s2_flush) { s2_valid := false.B }
  .elsewhen(s2_fire)  { s2_valid := false.B }

  //physical address < 0x80000000
  //TODO: May have bugs
  s2_access_fault := (s2_tlb_resp.paddr < accessBorder.U) && s2_valid
>>>>>>> 3e3574f5

  // SRAM(Meta and Data) read reseponse
  val metas = metaArray.io.readResp
  val datas =RegEnable(next=dataArray.io.readResp, enable=s2_fire)

  val validMeta = Cat((0 until nWays).map{w => validArray(Cat(s2_idx, w.U(log2Ceil(nWays).W)))}.reverse).asUInt

  // hit check and generate victim cacheline mask
  val hitVec = VecInit((0 until nWays).map{w => metas(w)=== s2_tag && validMeta(w) === 1.U})
  val victimWayMask = (1.U << LFSR64()(log2Up(nWays)-1,0))
  val invalidVec = ~validMeta
  val hasInvalidWay = invalidVec.orR
  val refillInvalidWaymask = PriorityMask(invalidVec)

  val waymask = Mux(s2_hit, hitVec.asUInt, Mux(hasInvalidWay, refillInvalidWaymask, victimWayMask))
<<<<<<< HEAD
 
  s2_hit := ParallelOR(hitVec) || s2_tlb_resp.excp.pf.instr
  s2_mmio := s2_valid && AddressSpace.isMMIO(s2_tlb_resp.paddr)
  s2_ready := s2_fire || !s2_valid || io.flush(0)

  assert(!(s2_hit && s2_mmio),"MMIO address should not hit in icache")

  XSDebug("[Stage 2] v : r : f  (%d  %d  %d)  pc: 0x%x  mask: %b\n",s2_valid,s3_ready,s2_fire,s2_req_pc,s2_req_mask)
=======

  s2_hit := ParallelOR(hitVec) || s2_tlb_resp.excp.pf.instr || s2_access_fault
  s2_ready := s3_ready || !s2_valid

  XSDebug("[Stage 2] v : r : f  (%d  %d  %d)  pc: 0x%x  mask: %b acf:%d\n",s2_valid,s3_ready,s2_fire,s2_req_pc,s2_req_mask,s2_access_fault)
>>>>>>> 3e3574f5
  XSDebug(p"[Stage 2] tlb req:  v ${io.tlb.req.valid} r ${io.tlb.req.ready} ${io.tlb.req.bits}\n")
  XSDebug(p"[Stage 2] tlb resp: v ${io.tlb.resp.valid} r ${io.tlb.resp.ready} ${s2_tlb_resp}\n")
  XSDebug("[Stage 2] tag: %x  hit:%d mmio:%d\n",s2_tag,s2_hit,s2_mmio)
  XSDebug("[Stage 2] validMeta: %b  victimWayMaks:%b   invalidVec:%b    hitVec:%b    waymask:%b \n",validMeta,victimWayMask,invalidVec.asUInt,hitVec.asUInt,waymask.asUInt)


  //----------------------------
  //    Stage 3
  //----------------------------
  val s3_tlb_resp = RegEnable(next = s2_tlb_resp, init = 0.U.asTypeOf(new TlbResp), enable = s2_fire)
  val s3_data = datas
  val s3_tag = RegEnable(s2_tag, s2_fire)
  val s3_hit = RegEnable(next=s2_hit,init=false.B,enable=s2_fire)
  val s3_mmio = RegEnable(next=s2_mmio,init=false.B,enable=s2_fire)
  val s3_wayMask = RegEnable(next=waymask,init=0.U,enable=s2_fire)
  val s3_miss = s3_valid && !s3_hit
  val s3_idx = get_idx(s3_req_pc)
  val s3_access_fault = RegEnable(s2_access_fault,init=false.B,enable=s2_fire)
  when(s3_flush)                  { s3_valid := false.B }
  .elsewhen(s2_fire && !s2_flush) { s3_valid := true.B }
  .elsewhen(io.resp.fire())       { s3_valid := false.B }
  val refillDataReg = Reg(Vec(refillCycles,UInt(beatBits.W)))

  // icache hit
  // data ECC encoding
  // simply cut the hit cacheline
  val dataHitWay = VecInit(s3_data.map(b => Mux1H(s3_wayMask,b).asUInt))
  val outPacket =  Wire(UInt((FetchWidth * 32).W))
  val dataHitWayDecoded = VecInit(
    (0 until blockWords).map{r =>
      val row = dataHitWay.asTypeOf(Vec(blockWords,UInt(encRowBits.W)))(r)
      val decodedRow = cacheParams.dataCode.decode(row)
      assert(!(s3_valid && s3_hit && decodedRow.uncorrectable))
      decodedRow.corrected
    }
  )
  outPacket := cutHelper(dataHitWay,s3_req_pc.asUInt,s3_req_mask.asUInt)



  //ICache MissQueue
  val icacheMissQueue = Module(new IcacheMissQueue)
  val blocking = RegInit(false.B)
  val isICacheResp = icacheMissQueue.io.resp.valid && icacheMissQueue.io.resp.bits.clientID === cacheID.U(2.W)
<<<<<<< HEAD
  icacheMissQueue.io.req.valid := s3_miss && !s3_mmio && !io.flush(1) && !blocking 
=======
  icacheMissQueue.io.req.valid := s3_miss && !s3_flush && !blocking//TODO: specificate flush condition
>>>>>>> 3e3574f5
  icacheMissQueue.io.req.bits.apply(missAddr=groupPC(s3_tlb_resp.paddr),missIdx=s3_idx,missWaymask=s3_wayMask,source=cacheID.U(2.W))
  icacheMissQueue.io.resp.ready := io.resp.ready
  icacheMissQueue.io.flush := s3_flush

<<<<<<< HEAD
  when(icacheMissQueue.io.req.fire() || io.mmio_acquire.fire()){blocking := true.B}
  .elsewhen(blocking && ((icacheMissQueue.io.resp.fire() && isICacheResp) || io.mmio_grant.fire() || io.flush(1)) ){blocking := false.B}
=======
  when(icacheMissQueue.io.req.fire()){blocking := true.B}
  .elsewhen(blocking && ((icacheMissQueue.io.resp.fire() && isICacheResp) || s3_flush) ){blocking := false.B}
>>>>>>> 3e3574f5

  XSDebug(blocking && s3_flush,"check for icache non-blocking")
  //cache flush register
  val icacheFlush = io.fencei
  val cacheflushed = RegInit(false.B)
  XSDebug("[Fence.i] icacheFlush:%d, cacheflushed:%d\n",icacheFlush,cacheflushed)
  when(icacheFlush && blocking && !isICacheResp){ cacheflushed := true.B}
  .elsewhen(isICacheResp && cacheflushed) {cacheflushed := false.B }

  //TODO: Prefetcher

  //refill write
  val metaWriteReq = icacheMissQueue.io.meta_write.bits
  icacheMissQueue.io.meta_write.ready := true.B
  metaArray.io.write.valid := icacheMissQueue.io.meta_write.valid
  metaArray.io.write.bits.apply(tag=metaWriteReq.meta_write_tag,
                                idx=metaWriteReq.meta_write_idx,
                                waymask=metaWriteReq.meta_write_waymask)

  val wayNum = OHToUInt(metaWriteReq.meta_write_waymask.asTypeOf(Vec(nWays,Bool())))
  val validPtr = Cat(metaWriteReq.meta_write_idx,wayNum)
  when(icacheMissQueue.io.meta_write.valid && !cacheflushed){
    validArray := validArray.bitSet(validPtr, true.B)
  }

  //data
  icacheMissQueue.io.refill.ready := true.B
  val refillReq = icacheMissQueue.io.refill.bits
  dataArray.io.write.valid := icacheMissQueue.io.refill.valid
  dataArray.io.write.bits.apply(data=refillReq.refill_data,
                                idx=refillReq.refill_idx,
                                waymask=refillReq.refill_waymask)

  //icache flush: only flush valid Array register
  when(icacheFlush){ validArray := 0.U }

  val refillDataVec = icacheMissQueue.io.resp.bits.data.asTypeOf(Vec(blockWords,UInt(wordBits.W)))
<<<<<<< HEAD
  val refillDataOut = cutHelper(refillDataVec, s3_req_pc(5,1),s3_req_mask )

  //FIXME!!
  val mmio_mask = VecInit(Seq.fill(PredictWidth){true.B}).asUInt
  val mmioDataOut = cutHelper(io.mmio_grant.bits.data,s3_req_pc(5,1),mmio_mask)

  s3_ready := ((io.resp.fire() || !s3_valid) && !blocking) || (blocking && (icacheMissQueue.io.resp.fire() || io.mmio_grant.fire()))

  //TODO: coherence
  XSDebug("[Stage 3] valid:%d   pc: 0x%x  mask: %b ipf:%d\n",s3_valid,s3_req_pc,s3_req_mask,s3_tlb_resp.excp.pf.instr)
  XSDebug("[Stage 3] hit:%d  miss:%d mmio:%d waymask:%x blocking:%d\n",s3_hit,s3_miss,s3_mmio,s3_wayMask.asUInt,blocking)
=======
  val refillDataOut = cutHelper(refillDataVec, s3_req_pc,s3_req_mask )

  s3_ready := ((io.resp.ready && s3_hit || !s3_valid) && !blocking) || (blocking && icacheMissQueue.io.resp.valid && io.resp.ready)


  val pds = Seq.fill(nWays)(Module(new PreDecode))
  for (i <- 0 until nWays) {
    val wayResp = Wire(new ICacheResp)
    val wayData = cutHelper(VecInit(s3_data.map(b => b(i).asUInt)), s3_req_pc, s3_req_mask)
    val refillData = cutHelper(refillDataVec, s3_req_pc,s3_req_mask)
    wayResp.pc := s3_req_pc
    wayResp.data := Mux(s3_valid && s3_hit, wayData, refillData)
    wayResp.mask := s3_req_mask
    wayResp.ipf := s3_tlb_resp.excp.pf.instr
    wayResp.acf := s3_access_fault
    pds(i).io.in := wayResp
    pds(i).io.prev <> io.prev
    pds(i).io.prev_pc := io.prev_pc
  }
  
  
  // if a fetch packet triggers page fault, at least send a valid instruction
  io.pd_out := Mux1H(s3_wayMask, pds.map(_.io.out))
  val s3_noHit = s3_wayMask === 0.U
  when ((io.prev_ipf || s3_tlb_resp.excp.pf.instr) && s3_noHit) {
    io.pd_out.pc := pds(0).io.out.pc
    io.pd_out.mask := 1.U(PredictWidth.W)
  }

  //TODO: coherence
  XSDebug("[Stage 3] valid:%d   pc: 0x%x  mask: %b ipf:%d acf:%d \n",s3_valid,s3_req_pc,s3_req_mask,s3_tlb_resp.excp.pf.instr,s3_access_fault)
  XSDebug("[Stage 3] hit:%d  miss:%d  waymask:%x blocking:%d\n",s3_hit,s3_miss,s3_wayMask.asUInt,blocking)
>>>>>>> 3e3574f5
  XSDebug("[Stage 3] tag: %x    idx: %d\n",s3_tag,get_idx(s3_req_pc))
  XSDebug(p"[Stage 3] tlb resp: ${s3_tlb_resp}\n")
  XSDebug("[mem_acquire] valid:%d  ready:%d\n",io.mem_acquire.valid,io.mem_acquire.ready)
  XSDebug("[mem_grant] valid:%d  ready:%d  data:%x id:%d \n",io.mem_grant.valid,io.mem_grant.ready,io.mem_grant.bits.data,io.mem_grant.bits.id)
  XSDebug("[Stage 3] ---------Hit Way--------- \n")
  for(i <- 0 until blockWords){
      XSDebug("[Stage 3] %x\n",dataHitWay(i))
  }
  XSDebug("[Stage 3] outPacket :%x\n",outPacket)
  XSDebug("[Stage 3] refillDataOut :%x\n",refillDataOut)
  XSDebug("[Stage 3] refillDataOutVec :%x startPtr:%d\n",refillDataVec.asUInt, s3_req_pc(5,1).asUInt)

  //----------------------------
  //    Out Put
  //----------------------------
  //icache request
  io.req.ready := s2_ready

  //icache response: to pre-decoder
  io.resp.valid := s3_valid && (s3_hit || icacheMissQueue.io.resp.valid)
  io.resp.bits.data := Mux(s3_mmio,mmioDataOut,Mux((s3_valid && s3_hit),outPacket,refillDataOut))
  io.resp.bits.mask := s3_req_mask  //FIXME!!
  io.resp.bits.pc := s3_req_pc
  io.resp.bits.ipf := s3_tlb_resp.excp.pf.instr
  io.resp.bits.acf := s3_access_fault

  //to itlb
  io.tlb.resp.ready := true.B // DontCare
  io.tlb.req.valid := s2_valid
  io.tlb.req.bits.vaddr := s2_req_pc
  io.tlb.req.bits.cmd := TlbCmd.exec
  io.tlb.req.bits.roqIdx := DontCare
  io.tlb.req.bits.debug.pc := s2_req_pc

  //To L1 plus
  io.mem_acquire <> icacheMissQueue.io.mem_acquire
  icacheMissQueue.io.mem_grant <> io.mem_grant
  
  // to train l1plus prefetcher
  io.prefetchTrainReq.valid := s3_valid && icacheMissQueue.io.req.fire()
  io.prefetchTrainReq.bits := DontCare
  io.prefetchTrainReq.bits.addr := groupPC(s3_tlb_resp.paddr)

  //To icache Uncache
  io.mmio_acquire.valid := s3_mmio && s3_valid
  io.mmio_acquire.bits.addr := s3_tlb_resp.paddr
  io.mmio_acquire.bits.id := cacheID.U

  io.mmio_grant.ready := io.resp.ready

  io.mmio_flush := io.flush(1)

  io.l1plusflush := icacheFlush

  XSDebug("[flush] flush_0:%d  flush_1:%d\n",s2_flush,s3_flush)

  //Performance Counter
  if (!env.FPGAPlatform ) {
    ExcitingUtils.addSource( s3_valid && !blocking, "perfCntIcacheReqCnt", Perf)
    ExcitingUtils.addSource( s3_miss && blocking && io.resp.fire(), "perfCntIcacheMissCnt", Perf)
  }
}
<|MERGE_RESOLUTION|>--- conflicted
+++ resolved
@@ -44,14 +44,11 @@
   def encRowBits = cacheParams.dataCode.width(rowBits)
   def encTagBits = cacheParams.tagCode.width(tagBits)
 
-<<<<<<< HEAD
   // ICache MSHR settings
 
   def MMIOBeats = 8
   def MMIOWordBits = 64
 
-=======
->>>>>>> 3e3574f5
   require(isPow2(nSets), s"nSets($nSets) must be pow2")
   require(isPow2(nWays), s"nWays($nWays) must be pow2")
   require(full_divide(rowBits, wordBits), s"rowBits($rowBits) must be multiple of wordBits($wordBits)")
@@ -105,13 +102,10 @@
   val resp = DecoupledIO(new ICacheResp)
   val mem_acquire = DecoupledIO(new L1plusCacheReq)
   val mem_grant   = Flipped(DecoupledIO(new L1plusCacheResp))
-<<<<<<< HEAD
   val mmio_acquire = DecoupledIO(new unCacheReq)
   val mmio_grant  = Flipped(DecoupledIO(new unCacheResp))
   val mmio_flush = Output(Bool())
-=======
   val prefetchTrainReq = ValidIO(new IcacheMissReq)
->>>>>>> 3e3574f5
   val tlb = new BlockTlbRequestIO
   val flush = Input(UInt(2.W))
   val l1plusflush = Output(Bool())
@@ -330,24 +324,17 @@
   val s2_tlb_resp = WireInit(io.tlb.resp.bits)
   val s2_tag = get_tag(s2_tlb_resp.paddr)
   val s2_hit = WireInit(false.B)
-<<<<<<< HEAD
-  val s2_mmio = WireInit(false.B)
-  s2_fire := s2_valid && s3_ready && !io.flush(0) && io.tlb.resp.fire()
-  when(io.flush(0)) {s2_valid := s1_fire}
-  .elsewhen(s1_fire) { s2_valid := s1_valid}
-  .elsewhen(s2_fire) { s2_valid := false.B}
-=======
   val s2_access_fault = WireInit(false.B)
   val s2_allValid = s2_valid && io.tlb.resp.valid
   s2_fire := s2_allValid && s3_ready
   when(s1_fire)       { s2_valid := true.B }
   .elsewhen(s2_flush) { s2_valid := false.B }
   .elsewhen(s2_fire)  { s2_valid := false.B }
+    val s2_mmio = WireInit(false.B)
 
   //physical address < 0x80000000
   //TODO: May have bugs
   s2_access_fault := (s2_tlb_resp.paddr < accessBorder.U) && s2_valid
->>>>>>> 3e3574f5
 
   // SRAM(Meta and Data) read reseponse
   val metas = metaArray.io.readResp
@@ -363,22 +350,15 @@
   val refillInvalidWaymask = PriorityMask(invalidVec)
 
   val waymask = Mux(s2_hit, hitVec.asUInt, Mux(hasInvalidWay, refillInvalidWaymask, victimWayMask))
-<<<<<<< HEAD
- 
-  s2_hit := ParallelOR(hitVec) || s2_tlb_resp.excp.pf.instr
+
   s2_mmio := s2_valid && AddressSpace.isMMIO(s2_tlb_resp.paddr)
-  s2_ready := s2_fire || !s2_valid || io.flush(0)
-
-  assert(!(s2_hit && s2_mmio),"MMIO address should not hit in icache")
-
-  XSDebug("[Stage 2] v : r : f  (%d  %d  %d)  pc: 0x%x  mask: %b\n",s2_valid,s3_ready,s2_fire,s2_req_pc,s2_req_mask)
-=======
-
   s2_hit := ParallelOR(hitVec) || s2_tlb_resp.excp.pf.instr || s2_access_fault
   s2_ready := s3_ready || !s2_valid
 
+  assert(!(s2_hit && s2_mmio),"MMIO address should not hit in icache")
+
+
   XSDebug("[Stage 2] v : r : f  (%d  %d  %d)  pc: 0x%x  mask: %b acf:%d\n",s2_valid,s3_ready,s2_fire,s2_req_pc,s2_req_mask,s2_access_fault)
->>>>>>> 3e3574f5
   XSDebug(p"[Stage 2] tlb req:  v ${io.tlb.req.valid} r ${io.tlb.req.ready} ${io.tlb.req.bits}\n")
   XSDebug(p"[Stage 2] tlb resp: v ${io.tlb.resp.valid} r ${io.tlb.resp.ready} ${s2_tlb_resp}\n")
   XSDebug("[Stage 2] tag: %x  hit:%d mmio:%d\n",s2_tag,s2_hit,s2_mmio)
@@ -423,22 +403,13 @@
   val icacheMissQueue = Module(new IcacheMissQueue)
   val blocking = RegInit(false.B)
   val isICacheResp = icacheMissQueue.io.resp.valid && icacheMissQueue.io.resp.bits.clientID === cacheID.U(2.W)
-<<<<<<< HEAD
-  icacheMissQueue.io.req.valid := s3_miss && !s3_mmio && !io.flush(1) && !blocking 
-=======
-  icacheMissQueue.io.req.valid := s3_miss && !s3_flush && !blocking//TODO: specificate flush condition
->>>>>>> 3e3574f5
+  icacheMissQueue.io.req.valid := s3_miss && !s3_mmio && !s3_flush && !blocking//TODO: specificate flush condition
   icacheMissQueue.io.req.bits.apply(missAddr=groupPC(s3_tlb_resp.paddr),missIdx=s3_idx,missWaymask=s3_wayMask,source=cacheID.U(2.W))
   icacheMissQueue.io.resp.ready := io.resp.ready
   icacheMissQueue.io.flush := s3_flush
 
-<<<<<<< HEAD
   when(icacheMissQueue.io.req.fire() || io.mmio_acquire.fire()){blocking := true.B}
-  .elsewhen(blocking && ((icacheMissQueue.io.resp.fire() && isICacheResp) || io.mmio_grant.fire() || io.flush(1)) ){blocking := false.B}
-=======
-  when(icacheMissQueue.io.req.fire()){blocking := true.B}
   .elsewhen(blocking && ((icacheMissQueue.io.resp.fire() && isICacheResp) || s3_flush) ){blocking := false.B}
->>>>>>> 3e3574f5
 
   XSDebug(blocking && s3_flush,"check for icache non-blocking")
   //cache flush register
@@ -476,22 +447,14 @@
   when(icacheFlush){ validArray := 0.U }
 
   val refillDataVec = icacheMissQueue.io.resp.bits.data.asTypeOf(Vec(blockWords,UInt(wordBits.W)))
-<<<<<<< HEAD
-  val refillDataOut = cutHelper(refillDataVec, s3_req_pc(5,1),s3_req_mask )
+  val refillDataOut = cutHelper(refillDataVec, s3_req_pc,s3_req_mask )
 
   //FIXME!!
   val mmio_mask = VecInit(Seq.fill(PredictWidth){true.B}).asUInt
   val mmioDataOut = cutHelper(io.mmio_grant.bits.data,s3_req_pc(5,1),mmio_mask)
 
-  s3_ready := ((io.resp.fire() || !s3_valid) && !blocking) || (blocking && (icacheMissQueue.io.resp.fire() || io.mmio_grant.fire()))
-
-  //TODO: coherence
-  XSDebug("[Stage 3] valid:%d   pc: 0x%x  mask: %b ipf:%d\n",s3_valid,s3_req_pc,s3_req_mask,s3_tlb_resp.excp.pf.instr)
-  XSDebug("[Stage 3] hit:%d  miss:%d mmio:%d waymask:%x blocking:%d\n",s3_hit,s3_miss,s3_mmio,s3_wayMask.asUInt,blocking)
-=======
-  val refillDataOut = cutHelper(refillDataVec, s3_req_pc,s3_req_mask )
-
-  s3_ready := ((io.resp.ready && s3_hit || !s3_valid) && !blocking) || (blocking && icacheMissQueue.io.resp.valid && io.resp.ready)
+
+  s3_ready := ((io.resp.ready && s3_hit || !s3_valid) && !blocking) || (blocking && ((icacheMissQueue.io.resp.valid && io.resp.ready) || io.mmio_grant.fire()))
 
 
   val pds = Seq.fill(nWays)(Module(new PreDecode))
@@ -521,7 +484,6 @@
   //TODO: coherence
   XSDebug("[Stage 3] valid:%d   pc: 0x%x  mask: %b ipf:%d acf:%d \n",s3_valid,s3_req_pc,s3_req_mask,s3_tlb_resp.excp.pf.instr,s3_access_fault)
   XSDebug("[Stage 3] hit:%d  miss:%d  waymask:%x blocking:%d\n",s3_hit,s3_miss,s3_wayMask.asUInt,blocking)
->>>>>>> 3e3574f5
   XSDebug("[Stage 3] tag: %x    idx: %d\n",s3_tag,get_idx(s3_req_pc))
   XSDebug(p"[Stage 3] tlb resp: ${s3_tlb_resp}\n")
   XSDebug("[mem_acquire] valid:%d  ready:%d\n",io.mem_acquire.valid,io.mem_acquire.ready)

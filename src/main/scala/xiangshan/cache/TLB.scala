package xiangshan.cache

import chisel3._
import chisel3.util._
import xiangshan._
import utils._
import xiangshan.backend.roq.RoqPtr
import xiangshan.backend.fu.util.HasCSRConst
import chisel3.ExcitingUtils._

trait HasTlbConst extends HasXSParameter {
  val Level = 3

  val offLen  = 12
  val ppnLen  = PAddrBits - offLen
  val vpnnLen = 9
  val vpnLen  = VAddrBits - offLen
  val flagLen = 8
  val pteResLen = XLEN - ppnLen - 2 - flagLen
  val asidLen = 16

  def vaBundle = new Bundle {
    val vpn  = UInt(vpnLen.W)
    val off  = UInt(offLen.W)
  }
  def pteBundle = new Bundle {
    val reserved  = UInt(pteResLen.W)
    val ppn  = UInt(ppnLen.W)
    val rsw  = UInt(2.W)
    val perm = new Bundle {
      val d    = Bool()
      val a    = Bool()
      val g    = Bool()
      val u    = Bool()
      val x    = Bool()
      val w    = Bool()
      val r    = Bool()
      val v    = Bool()
    }
  }

  def replaceWrapper(v: UInt, lruIdx: UInt): UInt = {
    val width = v.getWidth
    val emptyIdx = ParallelPriorityMux((0 until width).map( i => (!v(i), i.U)))
    val full = Cat(v).andR
    Mux(full, lruIdx, emptyIdx)
  }

  def replaceWrapper(v: Seq[Bool], lruIdx: UInt): UInt = {
    replaceWrapper(VecInit(v).asUInt, lruIdx)
  }
}

abstract class TlbBundle extends XSBundle with HasTlbConst
abstract class TlbModule extends XSModule with HasTlbConst

class PtePermBundle extends TlbBundle {
  val d = Bool()
  val a = Bool()
  val g = Bool()
  val u = Bool()
  val x = Bool()
  val w = Bool()
  val r = Bool()

  override def toPrintable: Printable = {
    p"d:${d} a:${a} g:${g} u:${u} x:${x} w:${w} r:${r}"// +
    //(if(hasV) (p"v:${v}") else p"")
  }
}

class TlbPermBundle extends TlbBundle {
  val pf = Bool() // NOTE: if this is true, just raise pf
  // pagetable perm (software defined)
  val d = Bool()
  val a = Bool()
  val g = Bool()
  val u = Bool()
  val x = Bool()
  val w = Bool()
  val r = Bool()
  // pma perm (hardwired)
  val pr = Bool() //readable
  val pw = Bool() //writeable
  val pe = Bool() //executable
  val pa = Bool() //atom op permitted
  val pi = Bool() //icacheable
  val pd = Bool() //dcacheable

  override def toPrintable: Printable = {
    p"pf:${pf} d:${d} a:${a} g:${g} u:${u} x:${x} w:${w} r:${r}"
  }
}

class comBundle extends TlbBundle with HasCircularQueuePtrHelper{
  val roqIdx = new RoqPtr
  val valid = Bool()
  val bits = new PtwReq
  def isPrior(that: comBundle): Bool = {
    (this.valid && !that.valid) || (this.valid && that.valid && isAfter(that.roqIdx, this.roqIdx))
  }
}
object Compare {
  def apply[T<:Data](xs: Seq[comBundle]): comBundle = {
    ParallelOperation(xs, (a: comBundle, b: comBundle) => Mux(a isPrior b, a, b))
  }
}

// multi-read && single-write
// input is data, output is hot-code(not one-hot)
class CAMTemplate[T <: Data](val gen: T, val set: Int, val readWidth: Int) extends TlbModule {
  val io = IO(new Bundle {
    val r = new Bundle {
      val req = Input(Vec(readWidth, gen))
      val resp = Output(Vec(readWidth, Vec(set, Bool())))
    }
    val w = Input(new Bundle {
      val valid = Bool()
      val bits = new Bundle {
        val index = UInt(log2Up(set).W)
        val data = gen
      }
    })
  })

  val wordType = UInt(gen.getWidth.W)
  val array = Reg(Vec(set, wordType))

  io.r.resp.zipWithIndex.map{ case (a,i) =>
    a := array.map(io.r.req(i).asUInt === _)
  }

  when (io.w.valid) {
    array(io.w.bits.index) := io.w.bits.data
  }
}

class TlbSPMeta extends TlbBundle {
  val tag = UInt(vpnLen.W) // tag is vpn
  val level = UInt(1.W) // 1 for 2MB, 0 for 1GB

  def hit(vpn: UInt): Bool = {
    val a = tag(vpnnLen*3-1, vpnnLen*2) === vpn(vpnnLen*3-1, vpnnLen*2)
    val b = tag(vpnnLen*2-1, vpnnLen*1) === vpn(vpnnLen*2-1, vpnnLen*1)
    XSDebug(Mux(level.asBool, a&b, a), p"Hit superpage: hit:${Mux(level.asBool, a&b, a)} tag:${Hexadecimal(tag)} level:${level} a:${a} b:${b} vpn:${Hexadecimal(vpn)}\n")
    Mux(level.asBool, a&b, a)
  }

  def apply(vpn: UInt, level: UInt) = {
    this.tag := vpn
    this.level := level(0)

    this
  }

}

class TlbData(superpage: Boolean = false) extends TlbBundle {
  val level = if(superpage) Some(UInt(1.W)) else None // /*2 for 4KB,*/ 1 for 2MB, 0 for 1GB
  val ppn = UInt(ppnLen.W)
  val perm = new TlbPermBundle

  def genPPN(vpn: UInt): UInt = {
    if (superpage) {
      val insideLevel = level.getOrElse(0.U)
      Mux(insideLevel.asBool, Cat(ppn(ppn.getWidth-1, vpnnLen*1), vpn(vpnnLen*1-1, 0)),
                              Cat(ppn(ppn.getWidth-1, vpnnLen*2), vpn(vpnnLen*2-1, 0)))
    } else {
      ppn
    }
  }

  def apply(ppn: UInt, level: UInt, perm: UInt, pf: Bool) = {
    this.level.map(_ := level(0))
    this.ppn := ppn
    // refill pagetable perm
    val ptePerm = perm.asTypeOf(new PtePermBundle)
    this.perm.pf:= pf
    this.perm.d := ptePerm.d
    this.perm.a := ptePerm.a
    this.perm.g := ptePerm.g
    this.perm.u := ptePerm.u
    this.perm.x := ptePerm.x
    this.perm.w := ptePerm.w
    this.perm.r := ptePerm.r

    // get pma perm
    val (pmaMode, accessWidth) = AddressSpace.memmapAddrMatch(Cat(ppn, 0.U(12.W)))
    this.perm.pr := PMAMode.read(pmaMode)
    this.perm.pw := PMAMode.write(pmaMode)
    this.perm.pe := PMAMode.execute(pmaMode)
    this.perm.pa := PMAMode.atomic(pmaMode)
    this.perm.pi := PMAMode.icache(pmaMode)
    this.perm.pd := PMAMode.dcache(pmaMode)

    this
  }

  override def toPrintable: Printable = {
    val insideLevel = level.getOrElse(0.U)
    p"level:${insideLevel} ppn:${Hexadecimal(ppn)} perm:${perm}"
  }

  override def cloneType: this.type = (new TlbData(superpage)).asInstanceOf[this.type]
}

object TlbCmd {
  def read  = "b00".U
  def write = "b01".U
  def exec  = "b10".U

  def atom_read  = "b100".U // lr
  def atom_write = "b101".U // sc / amo

  def apply() = UInt(3.W)
  def isRead(a: UInt) = a(1,0)===read
  def isWrite(a: UInt) = a(1,0)===write
  def isExec(a: UInt) = a(1,0)===exec

  def isAtom(a: UInt) = a(2)
}

class TlbReq extends TlbBundle {
  val vaddr = UInt(VAddrBits.W)
  val cmd = TlbCmd()
  val roqIdx = new RoqPtr
  val debug = new Bundle {
    val pc = UInt(XLEN.W)
  }

  override def toPrintable: Printable = {
    p"vaddr:0x${Hexadecimal(vaddr)} cmd:${cmd} pc:0x${Hexadecimal(debug.pc)} roqIdx:${roqIdx}"
  }
}

class TlbResp extends TlbBundle {
  val paddr = UInt(PAddrBits.W)
  val miss = Bool()
  val mmio = Bool()
  val excp = new Bundle {
    val pf = new Bundle {
      val ld = Bool()
      val st = Bool()
      val instr = Bool()
    }
    val af = new Bundle {
      val ld = Bool()
      val st = Bool()
      val instr = Bool()
    }
  }
  override def toPrintable: Printable = {
    p"paddr:0x${Hexadecimal(paddr)} miss:${miss} excp.pf: ld:${excp.pf.ld} st:${excp.pf.st} instr:${excp.pf.instr}"
  }
}

class TlbRequestIO() extends TlbBundle {
  val req = DecoupledIO(new TlbReq)
  val resp = Flipped(DecoupledIO(new TlbResp))
}

class BlockTlbRequestIO() extends TlbBundle {
  val req = DecoupledIO(new TlbReq)
  val resp = Flipped(DecoupledIO(new TlbResp))
}

class TlbPtwIO extends TlbBundle {
  val req = DecoupledIO(new PtwReq)
  val resp = Flipped(DecoupledIO(new PtwResp))

  override def toPrintable: Printable = {
    p"req:${req.valid} ${req.ready} ${req.bits} | resp:${resp.valid} ${resp.ready} ${resp.bits}"
  }
}

class TlbIO(Width: Int) extends TlbBundle {
  val requestor = Vec(Width, Flipped(new TlbRequestIO))
  val ptw = new TlbPtwIO
  val sfence = Input(new SfenceBundle)
  val csr = Input(new TlbCsrBundle)

  override def cloneType: this.type = (new TlbIO(Width)).asInstanceOf[this.type]
}


class TLB(Width: Int, isDtlb: Boolean) extends TlbModule with HasCSRConst{
  val io = IO(new TlbIO(Width))

  val req    = io.requestor.map(_.req)
  val resp   = io.requestor.map(_.resp)
  val ptw    = io.ptw

  val sfence = io.sfence
  val csr    = io.csr
  val satp   = csr.satp
  val priv   = csr.priv
  val ifecth = if (isDtlb) false.B else true.B
  val mode   = if (isDtlb) priv.dmode else priv.imode
  // val vmEnable = satp.mode === 8.U // && (mode < ModeM) // FIXME: fix me when boot xv6/linux...
  val vmEnable = if(EnbaleTlbDebug) (satp.mode === 8.U)
                 else               (satp.mode === 8.U && (mode < ModeM))

  val reqAddr = req.map(_.bits.vaddr.asTypeOf(vaBundle))
  val cmd     = req.map(_.bits.cmd)
  val valid   = req.map(_.valid)

  def widthMapSeq[T <: Seq[Data]](f: Int => T) = (0 until Width).map(f)
  def widthMap[T <: Data](f: Int => T) = (0 until Width).map(f)

  // Normal page && Super page
  val nv = RegInit(VecInit(Seq.fill(TlbEntrySize)(false.B)))
  val nMeta = Module(new CAMTemplate(UInt(vpnLen.W), TlbEntrySize, Width + 1)).io
  val nData = Reg(Vec(TlbEntrySize, new TlbData(false)))
  val sv = RegInit(VecInit(Seq.fill(TlbSPEntrySize)(false.B)))
  val sMeta = Reg(Vec(TlbSPEntrySize, new TlbSPMeta))
  val sData = Reg(Vec(TlbSPEntrySize, new TlbData(true)))
  val v = nv ++ sv
  val data = nData ++ sData
  val g = VecInit(data.map(_.perm.g))
  val pf = VecInit(data.zip(v).map{ case(e, vi) => e.perm.pf & vi })

  /**
    * PTW refill
    */
  val refill = ptw.resp.fire() && !sfence.valid

  val normalReplacer = if (isDtlb) Some("random") else Some("plru")
  val superReplacer = if (isDtlb) Some("random") else Some("plru")
  val nReplace = ReplacementPolicy.fromString(normalReplacer, TlbEntrySize)
  val sReplace = ReplacementPolicy.fromString(superReplacer, TlbSPEntrySize)
  val nRefillIdx = replaceWrapper(nv, nReplace.way)
  val sRefillIdx = replaceWrapper(sv, sReplace.way)

  nMeta.w := DontCare
  nMeta.w.valid := false.B
  when (refill) {
    val resp = ptw.resp.bits
    when (resp.entry.level.getOrElse(0.U) === 2.U) {
      val refillIdx = nRefillIdx
      refillIdx.suggestName(s"NormalRefillIdx")

      nv(refillIdx) := true.B
      nMeta.w.bits.index := nRefillIdx
      nMeta.w.bits.data  := resp.entry.tag
      nMeta.w.valid := true.B
      nData(refillIdx).apply(
        ppn   = resp.entry.ppn,
        level = resp.entry.level.getOrElse(0.U),
        perm  = VecInit(resp.entry.perm.getOrElse(0.U)).asUInt,
        pf    = resp.pf
      )
      XSDebug(p"Refill normal: idx:${refillIdx} entry:${resp.entry} pf:${resp.pf}\n")
    }.otherwise {
      val refillIdx = sRefillIdx
      refillIdx.suggestName(s"SuperRefillIdx")

      sv(refillIdx) := true.B
      sMeta(refillIdx).apply(
        vpn = resp.entry.tag,
        level = resp.entry.level.getOrElse(0.U)
      )
      sData(refillIdx).apply(
        ppn   = resp.entry.ppn,
        level = resp.entry.level.getOrElse(0.U),
        perm  = VecInit(resp.entry.perm.getOrElse(0.U)).asUInt,
        pf    = resp.pf
      )
      XSDebug(p"Refill superpage: idx:${refillIdx} entry:${resp.entry} pf:${resp.pf}\n")
    }
  }

  /**
    * L1 TLB read
    */
  val sfenceVpn = sfence.bits.addr.asTypeOf(vaBundle).vpn
  for (i <- 0 until Width) {
    nMeta.r.req(i) := io.requestor(i).req.bits.vaddr.asTypeOf(vaBundle).vpn
  }
  nMeta.r.req(Width) := sfenceVpn

  val nRefillMask = Mux(refill, UIntToOH(nRefillIdx)(TlbEntrySize-1, 0), 0.U).asBools
  val sRefillMask = Mux(refill, UIntToOH(sRefillIdx)(TlbSPEntrySize-1, 0), 0.U).asBools
  def TLBNormalRead(i: Int) = {
    val entryHitVec = (
      if (isDtlb)
        VecInit(nMeta.r.resp(i).zip(nRefillMask).map{ case (e, m) => ~m && e } ++
                sMeta.zip(sRefillMask).map{ case (e,m) => ~m && e.hit(reqAddr(i).vpn) })
      else
        VecInit(nMeta.r.resp(i) ++ sMeta.map(_.hit(reqAddr(i).vpn/*, satp.asid*/)))
    )

    val reqAddrReg = if (isDtlb) RegNext(reqAddr(i)) else reqAddr(i)
    val cmdReg = if (isDtlb) RegNext(cmd(i)) else cmd(i)
    val validReg = if (isDtlb) RegNext(valid(i)) else valid(i)
    val entryHitVecReg = if (isDtlb) RegNext(entryHitVec) else entryHitVec
    entryHitVecReg.suggestName(s"entryHitVecReg_${i}")

    val hitVec  = VecInit((v zip entryHitVecReg).map{ case (a,b) => a&b })
    val pfHitVec   = VecInit((pf zip entryHitVecReg).map{ case (a,b) => a&b })
    val pfArray = ParallelOR(pfHitVec).asBool && validReg && vmEnable
    val hit     = ParallelOR(hitVec).asBool && validReg && vmEnable && ~pfArray
    val miss    = !hit && validReg && vmEnable && ~pfArray
    val hitppn  = ParallelMux(hitVec zip data.map(_.genPPN(reqAddrReg.vpn)))
    val hitPerm = ParallelMux(hitVec zip data.map(_.perm))

    hitVec.suggestName(s"hitVec_${i}")
    pfHitVec.suggestName(s"pfHitVec_${i}")
    hit.suggestName(s"hit_${i}")
    miss.suggestName(s"miss_${i}")
    hitppn.suggestName(s"hitppn_${i}")
    hitPerm.suggestName(s"hitPerm_${i}")

    if (!isDtlb) { // NOTE: only support one access
      val hitVecUInt = hitVec.asUInt
      XSDebug(hitVecUInt.orR, p"HitVecUInt:${Hexadecimal(hitVecUInt)}\n")
      when (Cat(hitVecUInt(TlbEntrySize-1, 0)).orR && validReg && vmEnable) {
        nReplace.access(OHToUInt(hitVecUInt(TlbEntrySize-1, 0)))
        XSDebug(p"Normal Page Access: ${Hexadecimal(OHToUInt(hitVecUInt(TlbEntrySize-1, 0)))}\n")
      }
      when (Cat(hitVecUInt(TlbEntrySize + TlbSPEntrySize - 1, TlbEntrySize)).orR && validReg && vmEnable) {
        sReplace.access(OHToUInt(hitVecUInt(TlbEntrySize + TlbSPEntrySize - 1, TlbEntrySize)))
        XSDebug(p"Super Page Access: ${Hexadecimal(OHToUInt(hitVecUInt(TlbEntrySize + TlbSPEntrySize - 1, TlbEntrySize)))}\n")
      }
    }

    XSDebug(valid(i), p"(${i.U}) entryHit:${Hexadecimal(entryHitVec.asUInt)}\n")
    XSDebug(validReg, p"(${i.U}) entryHitReg:${Hexadecimal(entryHitVecReg.asUInt)} hitVec:${Hexadecimal(hitVec.asUInt)} pfHitVec:${Hexadecimal(pfHitVec.asUInt)} pfArray:${Hexadecimal(pfArray.asUInt)} hit:${hit} miss:${miss} hitppn:${Hexadecimal(hitppn)} hitPerm:${hitPerm}\n")

    val multiHit = {
      val hitSum = PopCount(hitVec)
      !(hitSum===0.U || hitSum===1.U)
    }

    // resp  // TODO: A/D has not being concerned
    val paddr = Cat(hitppn, reqAddrReg.off)
    val vaddr = SignExt(req(i).bits.vaddr, PAddrBits)

    req(i).ready := resp(i).ready
    resp(i).valid := validReg
    resp(i).bits.paddr := Mux(vmEnable, paddr, if (isDtlb) RegNext(vaddr) else vaddr)
    resp(i).bits.miss := miss

    val perm = hitPerm // NOTE: given the excp, the out module choose one to use?
    val update = false.B && hit && (!hitPerm.a || !hitPerm.d && TlbCmd.isWrite(cmdReg)) // update A/D through exception
    val modeCheck = !(mode === ModeU && !perm.u || mode === ModeS && perm.u && (!priv.sum || ifecth))
    val ldPf = (pfArray && TlbCmd.isRead(cmdReg) && true.B /*!isAMO*/) || hit && !(modeCheck && (perm.r || priv.mxr && perm.x)) && (TlbCmd.isRead(cmdReg) && true.B/*!isAMO*/) // TODO: handle isAMO
    val stPf = (pfArray && TlbCmd.isWrite(cmdReg) || false.B /*isAMO*/ ) || hit && !(modeCheck && perm.w) && (TlbCmd.isWrite(cmdReg) || false.B/*TODO isAMO. */)
    val instrPf = (pfArray && TlbCmd.isExec(cmdReg)) || hit && !(modeCheck && perm.x) && TlbCmd.isExec(cmdReg)
    resp(i).bits.excp.pf.ld    := ldPf || update
    resp(i).bits.excp.pf.st    := stPf || update
    resp(i).bits.excp.pf.instr := instrPf || update

    // if vmenable, use pre-calcuated pma check result
    resp(i).bits.mmio := Mux(TlbCmd.isExec(cmdReg), !perm.pi, !perm.pd)
    resp(i).bits.excp.af.ld    := Mux(TlbCmd.isAtom(cmdReg), !perm.pa, !perm.pr) && TlbCmd.isRead(cmdReg)
    resp(i).bits.excp.af.st    := Mux(TlbCmd.isAtom(cmdReg), !perm.pa, !perm.pw) && TlbCmd.isWrite(cmdReg)
    resp(i).bits.excp.af.instr := Mux(TlbCmd.isAtom(cmdReg), false.B, !perm.pe)

    // if !vmenable, check pma
    val (pmaMode, accessWidth) = AddressSpace.memmapAddrMatch(resp(i).bits.paddr)
    when(!vmEnable){
      resp(i).bits.mmio := Mux(TlbCmd.isExec(cmdReg), !PMAMode.icache(pmaMode), !PMAMode.dcache(pmaMode))
      resp(i).bits.excp.af.ld    := Mux(TlbCmd.isAtom(cmdReg), !PMAMode.atomic(pmaMode), !PMAMode.read(pmaMode)) && TlbCmd.isRead(cmdReg)
      resp(i).bits.excp.af.st    := Mux(TlbCmd.isAtom(cmdReg), !PMAMode.atomic(pmaMode), !PMAMode.write(pmaMode)) && TlbCmd.isWrite(cmdReg)
      resp(i).bits.excp.af.instr := Mux(TlbCmd.isAtom(cmdReg), false.B, !PMAMode.execute(pmaMode))
    }

    // TODO: MMIO check

    (hit, miss, pfHitVec, multiHit)
  }

  val readResult = (0 until Width).map(TLBNormalRead(_))
  val hitVec = readResult.map(res => res._1)
  val missVec = readResult.map(res => res._2)
  val pfHitVecVec = readResult.map(res => res._3)
  val multiHitVec = readResult.map(res => res._4)
  val hasMissReq = Cat(missVec).orR

  // ptw
  val waiting = RegInit(false.B)
  when (ptw.req.fire()) {
    waiting := true.B
  }.elsewhen (sfence.valid || ptw.resp.valid) {
    waiting := false.B
  }
  // ptw <> DontCare // TODO: need check it
  ptw.req.valid := hasMissReq && !waiting && !RegNext(refill)
  ptw.resp.ready := waiting

  // val ptwReqSeq = Wire(Seq.fill(Width)(new comBundle()))
  val ptwReqSeq = Seq.fill(Width)(Wire(new comBundle()))
  for (i <- 0 until Width) {
    ptwReqSeq(i).valid := ((if (isDtlb) RegNext(valid(i)) else valid(i)) && missVec(i))
    ptwReqSeq(i).roqIdx := (if (isDtlb) RegNext(req(i).bits.roqIdx) else req(i).bits.roqIdx)
    ptwReqSeq(i).bits.vpn := (if (isDtlb) RegNext(reqAddr(i).vpn) else reqAddr(i).vpn)
  }
  ptw.req.bits := Compare(ptwReqSeq).bits

  // val tooManyPf = PopCount(pf) > 5.U
  // when (tooManyPf) { // when too much pf, just clear
  //   XSDebug(p"Too many pf just flush all the pf v:${Hexadecimal(VecInit(v).asUInt)} pf:${Hexadecimal(pf.asUInt)}\n")
  //   v.zipWithIndex.map{ case (a, i) => a := a & !pf(i) }
  // }

  // sfence (flush)
  val sfenceHit = nMeta.r.resp(Width) ++ sMeta.map(_.hit(sfenceVpn))
  when (sfence.valid) {
    when (sfence.bits.rs1) { // virtual address *.rs1 <- (rs1===0.U)
      when (sfence.bits.rs2) { // asid, but i do not want to support asid, *.rs2 <- (rs2===0.U)
        // all addr and all asid
        v.map(_ := false.B)
      }.otherwise {
        // all addr but specific asid
        v.zipWithIndex.map{ case (a,i) => a := a & g(i) }
      }
    }.otherwise {
      when (sfence.bits.rs2) {
        // specific addr but all asid
        v.zipWithIndex.map{ case (a,i) => a := a & !sfenceHit(i) }
      }.otherwise {
        // specific addr and specific asid
        v.zipWithIndex.map{ case (a,i) => a := a & !sfenceHit(i) && !g(i) }
      }
    }
  }

  if (isDtlb) {
    for (i <- 0 until Width) {
      XSPerf("access" + Integer.toString(i, 10), valid(i) && vmEnable)
    }
    for (i <- 0 until Width) {
      XSPerf("miss" + Integer.toString(i, 10), valid(i) && vmEnable && missVec(i))
    }
    XSPerf("dtlb_ptw_req_count", ptw.req.fire())
    XSPerf("dtlb_ptw_req_cycle", waiting)
    XSPerf("dtlb_wait_blocked_count", waiting && hasMissReq)
    XSPerf("dtlb_ptw_resp_pf_count", ptw.resp.fire() && ptw.resp.bits.pf)
  } else {
<<<<<<< HEAD
    XSPerf("itlb_access", valid(0) && vmEnable)
    XSPerf("itlb_miss", valid(0) && vmEnable && missVec(0))
    XSPerf("itlb_ptw_req_count", ptw.req.fire())
    XSPerf("itlb_ptw_req_cycle", waiting)
    XSPerf("itlb_wait_blocked_count", waiting && hasMissReq)
    XSPerf("itlb_ptw_resp_pf_count", ptw.resp.fire() && ptw.resp.bits.pf)
=======
    XSPerf("access", valid(0) && vmEnable)
    XSPerf("miss", valid(0) && vmEnable && missVec(0))
>>>>>>> 0be64786
  }

  // Log
  for(i <- 0 until Width) {
    XSDebug(req(i).valid, p"req(${i.U}): (${req(i).valid} ${req(i).ready}) ${req(i).bits}\n")
    XSDebug(resp(i).valid, p"resp(${i.U}): (${resp(i).valid} ${resp(i).ready}) ${resp(i).bits}\n")
  }

  XSDebug(sfence.valid, p"Sfence: ${sfence}\n")
  XSDebug(ParallelOR(valid)|| ptw.resp.valid, p"CSR: ${csr}\n")
  XSDebug(ParallelOR(valid) || ptw.resp.valid, p"vmEnable:${vmEnable} hit:${Binary(VecInit(hitVec).asUInt)} miss:${Binary(VecInit(missVec).asUInt)} v:${Hexadecimal(VecInit(v).asUInt)} pf:${Hexadecimal(pf.asUInt)}\n")
  XSDebug(ptw.req.fire(), p"PTW req:${ptw.req.bits}\n")
  XSDebug(ptw.resp.valid, p"PTW resp:${ptw.resp.bits} (v:${ptw.resp.valid}r:${ptw.resp.ready}) \n")

//   // NOTE: just for simple tlb debug, comment it after tlb's debug
//   for (i <- 0 until Width) {
//     if(isDtlb) {
//       XSDebug(!(!vmEnable || RegNext(req(i).bits.vaddr)===resp(i).bits.paddr || !resp(i).valid || resp(i).bits.miss || Cat(VecInit(resp(i).bits.excp.pf).asUInt).orR), p"Dtlb: vaddr:${Hexadecimal(RegNext(req(i).bits.vaddr))} paddr:${Hexadecimal(resp(i).bits.paddr)} should be equal\n")
//       assert(!vmEnable || RegNext(req(i).bits.vaddr)===resp(i).bits.paddr || !resp(i).valid || resp(i).bits.miss || Cat(VecInit(resp(i).bits.excp.pf).asUInt).orR)
//     } else {
//       XSDebug(!(!vmEnable || req(i).bits.vaddr===resp(i).bits.paddr || !resp(i).valid || resp(i).bits.miss || Cat(VecInit(resp(i).bits.excp.pf).asUInt).orR), p"Itlb: vaddr:${Hexadecimal(RegNext(req(i).bits.vaddr))} paddr:${Hexadecimal(resp(i).bits.paddr)} should be equal\n")
//       assert(!vmEnable || req(i).bits.vaddr===resp(i).bits.paddr || !resp(i).valid || resp(i).bits.miss || Cat(VecInit(resp(i).bits.excp.pf).asUInt).orR)
//     }
//   }
}

object TLB {
  def apply
  (
    in: Seq[BlockTlbRequestIO],
    sfence: SfenceBundle,
    csr: TlbCsrBundle,
    width: Int,
    isDtlb: Boolean,
    shouldBlock: Boolean
  ) = {
    require(in.length == width)

    val tlb = Module(new TLB(width, isDtlb))

    tlb.io.sfence <> sfence
    tlb.io.csr <> csr

    if (!shouldBlock) { // dtlb
      for (i <- 0 until width) {
        tlb.io.requestor(i) <> in(i)
        // tlb.io.requestor(i).req.valid := in(i).req.valid
        // tlb.io.requestor(i).req.bits := in(i).req.bits
        // in(i).req.ready := tlb.io.requestor(i).req.ready

        // in(i).resp.valid := tlb.io.requestor(i).resp.valid
        // in(i).resp.bits := tlb.io.requestor(i).resp.bits
        // tlb.io.requestor(i).resp.ready := in(i).resp.ready
      }
    } else { // itlb
      require(width == 1)
      tlb.io.requestor(0).req.valid := in(0).req.valid
      tlb.io.requestor(0).req.bits := in(0).req.bits
      in(0).req.ready := !tlb.io.requestor(0).resp.bits.miss && in(0).resp.ready && tlb.io.requestor(0).req.ready

      in(0).resp.valid := tlb.io.requestor(0).resp.valid && !tlb.io.requestor(0).resp.bits.miss
      in(0).resp.bits := tlb.io.requestor(0).resp.bits
      tlb.io.requestor(0).resp.ready := in(0).resp.ready
    }

    tlb.io.ptw
  }
}<|MERGE_RESOLUTION|>--- conflicted
+++ resolved
@@ -527,27 +527,24 @@
 
   if (isDtlb) {
     for (i <- 0 until Width) {
-      XSPerf("access" + Integer.toString(i, 10), valid(i) && vmEnable)
+      XSPerf("dtlb_access" + Integer.toString(i, 10), valid(i) && vmEnable)
     }
     for (i <- 0 until Width) {
-      XSPerf("miss" + Integer.toString(i, 10), valid(i) && vmEnable && missVec(i))
+      XSPerf("dtlb_miss" + Integer.toString(i, 10), valid(i) && vmEnable && missVec(i))
     }
     XSPerf("dtlb_ptw_req_count", ptw.req.fire())
     XSPerf("dtlb_ptw_req_cycle", waiting)
     XSPerf("dtlb_wait_blocked_count", waiting && hasMissReq)
     XSPerf("dtlb_ptw_resp_pf_count", ptw.resp.fire() && ptw.resp.bits.pf)
   } else {
-<<<<<<< HEAD
     XSPerf("itlb_access", valid(0) && vmEnable)
     XSPerf("itlb_miss", valid(0) && vmEnable && missVec(0))
     XSPerf("itlb_ptw_req_count", ptw.req.fire())
     XSPerf("itlb_ptw_req_cycle", waiting)
     XSPerf("itlb_wait_blocked_count", waiting && hasMissReq)
     XSPerf("itlb_ptw_resp_pf_count", ptw.resp.fire() && ptw.resp.bits.pf)
-=======
-    XSPerf("access", valid(0) && vmEnable)
-    XSPerf("miss", valid(0) && vmEnable && missVec(0))
->>>>>>> 0be64786
+    XSPerf("itlb_access", valid(0) && vmEnable)
+    XSPerf("itlb_miss", valid(0) && vmEnable && missVec(0))
   }
 
   // Log

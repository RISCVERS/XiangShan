--- conflicted
+++ resolved
@@ -539,13 +539,10 @@
   } else {
     XSPerf("access", valid(0) && vmEnable)
     XSPerf("miss", valid(0) && vmEnable && missVec(0))
-<<<<<<< HEAD
-=======
     XSPerf("ptw_req_count", ptw.req.fire())
     XSPerf("ptw_req_cycle", waiting)
     XSPerf("wait_blocked_count", waiting && hasMissReq)
     XSPerf("ptw_resp_pf_count", ptw.resp.fire() && ptw.resp.bits.pf)
->>>>>>> 127956c6
   }
 
   // Log

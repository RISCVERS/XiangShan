--- conflicted
+++ resolved
@@ -26,13 +26,8 @@
     val mem_grant = Input(Bool())
   })
 
-<<<<<<< HEAD
   val req = Reg(new WritebackReq(edge.bundle.sourceBits))
-  val s_invalid :: s_data_read_req :: s_data_read_resp_1 :: s_data_read_resp_2 :: s_active :: s_grant :: Nil = Enum(6)
-=======
-  val req = Reg(new WritebackReq())
   val s_invalid :: s_data_read_req :: s_data_read_resp :: s_active :: s_grant :: s_resp :: Nil = Enum(6)
->>>>>>> de39fa0d
   val state = RegInit(s_invalid)
 
   val data_req_cnt = RegInit(0.U(log2Up(refillCycles+1).W))

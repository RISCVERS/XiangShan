--- conflicted
+++ resolved
@@ -132,12 +132,7 @@
   val s3_valid = RegEnable(next=s2_valid,init=false.B,enable=s2_fire)
   val s3_ram_out = RegEnable(next=s2_ram_out,enable=s2_fire)
 
-<<<<<<< HEAD
-  //s3_ready := io.out.ready
-  s3_ready := (io.out.fire() || !s3_valid) && io.out.ready
-=======
   s3_ready := (!s3_valid && io.out.ready) || io.out.fire()
->>>>>>> f313272f
 
   val needflush = io.in.bits.flush
   XSDebug("[ICache-Stage3] s3_valid:%d || s3_ready:%d ",s3_valid,s3_ready)

package xiangshan.frontend

import chipsalliance.rocketchip.config.Parameters
import chisel3._
import chisel3.util._
import xiangshan._
import utils._
import xiangshan.backend.ftq.FtqPtr

class IbufPtr(implicit p: Parameters) extends CircularQueuePtr[IbufPtr](
  p => p(XSCoreParamsKey).IBufSize
){
  override def cloneType = (new IbufPtr).asInstanceOf[this.type]
}

class IBufferIO(implicit p: Parameters) extends XSBundle {
  val flush = Input(Bool())
  val in = Flipped(DecoupledIO(new FetchPacket))
  val out = Vec(DecodeWidth, DecoupledIO(new CtrlFlow))
  val full = Output(Bool())
}

class Ibuffer(implicit p: Parameters) extends XSModule with HasCircularQueuePtrHelper {
  val io = IO(new IBufferIO)

<<<<<<< HEAD
  class IBufEntry extends XSBundle {
=======
  class IBufEntry(implicit p: Parameters) extends XSBundle with WaitTableParameters {
>>>>>>> 672098b7
    val inst = UInt(32.W)
    val pc = UInt(VAddrBits.W)
    val foldpc = UInt(MemPredPCWidth.W)
    val pd = new PreDecodeInfo
    val ipf = Bool()
    val acf = Bool()
    val crossPageIPFFix = Bool()
    val pred_taken = Bool()
    val ftqPtr = new FtqPtr
    val ftqOffset = UInt(log2Ceil(PredictWidth).W)
  }

  // Ignore
  // io.loopBufPar <> DontCare
  // io.loopBufPar.LBredirect.valid := false.B
  // io.loopBufPar.inLoop := false.B


  for(out <- io.out) {
    // out.bits.exceptionVec := DontCare
    out.bits.intrVec := DontCare
    // out.bits.crossPageIPFFix := DontCare
  }

  // Ibuffer define
  // val ibuf = Reg(Vec(IBufSize, new IBufEntry))
  val ibuf = Module(new SyncDataModuleTemplate(new IBufEntry, IBufSize, DecodeWidth, PredictWidth))
  ibuf.io.wdata.map(w => dontTouch(w.ftqOffset))
  val head_vec = RegInit(VecInit((0 until DecodeWidth).map(_.U.asTypeOf(new IbufPtr))))
  val tail_vec = RegInit(VecInit((0 until PredictWidth).map(_.U.asTypeOf(new IbufPtr))))
  val head_ptr = head_vec(0)
  val tail_ptr = tail_vec(0)

  val validEntries = distanceBetween(tail_ptr, head_ptr)
  val allowEnq = RegInit(true.B)

  val numEnq = Mux(io.in.fire, PopCount(io.in.bits.mask), 0.U)
  val numTryDeq = Mux(validEntries >= DecodeWidth.U, DecodeWidth.U, validEntries)
  val numDeq = PopCount(io.out.map(_.fire))

  val numAfterEnq = validEntries +& numEnq
  val nextValidEntries = Mux(io.out(0).ready, numAfterEnq - numTryDeq, numAfterEnq)
  allowEnq := (IBufSize - PredictWidth).U >= nextValidEntries

  // Enque
  io.in.ready := allowEnq
 
  val offset = Wire(Vec(PredictWidth, UInt(log2Up(PredictWidth).W)))
  for(i <- 0 until PredictWidth) {
    if (i == 0) {
      offset(i) := 0.U
    } else {
      offset(i) := PopCount(io.in.bits.pdmask(i-1, 0))
    }
  }

  for (i <- 0 until PredictWidth) {
    val inWire = Wire(new IBufEntry)
    inWire.inst := io.in.bits.instrs(i)
    inWire.pc := io.in.bits.pc(i)
    inWire.pd := io.in.bits.pd(i)
    inWire.ipf := io.in.bits.ipf
    inWire.acf := io.in.bits.acf
    inWire.crossPageIPFFix := io.in.bits.crossPageIPFFix
    inWire.foldpc := io.in.bits.foldpc(i)
    inWire.pred_taken := io.in.bits.pred_taken(i)
    inWire.ftqPtr := io.in.bits.ftqPtr
    inWire.ftqOffset := i.U

    ibuf.io.waddr(i) := tail_vec(offset(i)).value
    ibuf.io.wdata(i) := inWire
    ibuf.io.wen(i)   := io.in.bits.mask(i) && io.in.fire && !io.flush
  }

  when (io.in.fire && !io.flush) {
    tail_vec := VecInit(tail_vec.map(_ + PopCount(io.in.bits.mask)))
  }

  // Dequeue
  val validVec = Mux(validEntries >= DecodeWidth.U, ((1 << DecodeWidth) - 1).U, UIntToMask(validEntries, DecodeWidth))
  for (i <- 0 until DecodeWidth) {
    io.out(i).valid := validVec(i)

    val outWire = ibuf.io.rdata(i)

    io.out(i).bits.instr := outWire.inst
    io.out(i).bits.pc := outWire.pc
    // io.out(i).bits.exceptionVec := Mux(outWire.ipf, UIntToOH(instrPageFault.U), 0.U)
    io.out(i).bits.exceptionVec := 0.U.asTypeOf(Vec(16, Bool()))
    io.out(i).bits.exceptionVec(instrPageFault) := outWire.ipf
    io.out(i).bits.exceptionVec(instrAccessFault) := outWire.acf
    // io.out(i).bits.brUpdate := outWire.brInfo
    io.out(i).bits.pd := outWire.pd
    io.out(i).bits.pred_taken := outWire.pred_taken
    io.out(i).bits.ftqPtr := outWire.ftqPtr
    io.out(i).bits.ftqOffset := outWire.ftqOffset

    io.out(i).bits.crossPageIPFFix := outWire.crossPageIPFFix
    io.out(i).bits.foldpc := outWire.foldpc
    io.out(i).bits.loadWaitBit := DontCare
    io.out(i).bits.storeSetHit := DontCare
    io.out(i).bits.ssid := DontCare
  }
  val next_head_vec = VecInit(head_vec.map(_ + numDeq))
  ibuf.io.raddr := VecInit(next_head_vec.map(_.value))
  head_vec := next_head_vec

  // Flush
  when (io.flush) {
    allowEnq := true.B
    head_vec := VecInit((0 until DecodeWidth).map(_.U.asTypeOf(new IbufPtr)))
    tail_vec := VecInit((0 until PredictWidth).map(_.U.asTypeOf(new IbufPtr)))
  }

  // Debug info
  XSDebug(io.flush, "IBuffer Flushed\n")

  when(io.in.fire) {
    XSDebug("Enque:\n")
    XSDebug(p"MASK=${Binary(io.in.bits.mask)}\n")
    for(i <- 0 until PredictWidth){
        XSDebug(p"PC=${Hexadecimal(io.in.bits.pc(i))} ${Hexadecimal(io.in.bits.instrs(i))}\n")
    }
  }

  for (i <- 0 until DecodeWidth) {
    XSDebug(io.out(i).fire(), p"deq: ${Hexadecimal(io.out(i).bits.instr)} PC=${Hexadecimal(io.out(i).bits.pc)} v=${io.out(i).valid} r=${io.out(i).ready} " +
      p"excpVec=${Binary(io.out(i).bits.exceptionVec.asUInt)} crossPageIPF=${io.out(i).bits.crossPageIPFFix}\n")
  }

  XSDebug(p"ValidEntries: ${validEntries}\n")
  XSDebug(p"EnqNum: ${numEnq}\n")
  XSDebug(p"DeqNum: ${numDeq}\n")

  // XSDebug(p"last_head_ptr=$head_ptr  last_tail_ptr=$tail_ptr\n")
  // for(i <- 0 until IBufSize/8) {
  //   XSDebug("%x v:%b | %x v:%b | %x v:%b | %x v:%b | %x v:%b | %x v:%b | %x v:%b | %x v:%b\n",
  //     ibuf(i*8+0).inst, ibuf_valid(i*8+0),
  //       ibuf(i*8+1).inst, ibuf_valid(i*8+1),
  //       ibuf(i*8+2).inst, ibuf_valid(i*8+2),
  //       ibuf(i*8+3).inst, ibuf_valid(i*8+3),
  //       ibuf(i*8+4).inst, ibuf_valid(i*8+4),
  //       ibuf(i*8+5).inst, ibuf_valid(i*8+5),
  //       ibuf(i*8+6).inst, ibuf_valid(i*8+6),
  //       ibuf(i*8+7).inst, ibuf_valid(i*8+7)
  //   )
  // }

  // XSDebug(p"validEntries=$validEntries, last_head_ptr=$head_ptr  last_tail_ptr=$tail_ptr\n")
  // for(i <- 0 until IBufSize/8) {
  //   XSDebug("%x | %x | %x | %x | %x | %x | %x | %x\n",
  //     ibuf(i*8+0).inst,
  //       ibuf(i*8+1).inst,
  //       ibuf(i*8+2).inst,
  //       ibuf(i*8+3).inst,
  //       ibuf(i*8+4).inst,
  //       ibuf(i*8+5).inst,
  //       ibuf(i*8+6).inst,
  //       ibuf(i*8+7).inst
  //   )
  // }

  val afterInit = RegInit(false.B)
  val headBubble = RegInit(false.B)
  when (io.in.fire) { afterInit := true.B }
  when (io.flush) {
    headBubble := true.B
  } .elsewhen(validEntries =/= 0.U) {
    headBubble := false.B
  }
  val instrHungry = afterInit && (validEntries === 0.U) && !headBubble

  QueuePerf(IBufSize, validEntries, !allowEnq)
  io.full := !allowEnq
  XSPerfAccumulate("flush", io.flush)
  XSPerfAccumulate("hungry", instrHungry)
}<|MERGE_RESOLUTION|>--- conflicted
+++ resolved
@@ -23,11 +23,7 @@
 class Ibuffer(implicit p: Parameters) extends XSModule with HasCircularQueuePtrHelper {
   val io = IO(new IBufferIO)
 
-<<<<<<< HEAD
-  class IBufEntry extends XSBundle {
-=======
-  class IBufEntry(implicit p: Parameters) extends XSBundle with WaitTableParameters {
->>>>>>> 672098b7
+  class IBufEntry(implicit p: Parameters) extends XSBundle {
     val inst = UInt(32.W)
     val pc = UInt(VAddrBits.W)
     val foldpc = UInt(MemPredPCWidth.W)

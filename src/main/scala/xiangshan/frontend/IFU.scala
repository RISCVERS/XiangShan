--- conflicted
+++ resolved
@@ -13,15 +13,6 @@
   def groupPC(pc: UInt): UInt = Cat(pc(VAddrBits-1, groupAlign), 0.U(groupAlign.W))
   def snpc(pc: UInt): UInt = pc + (1 << groupAlign).U
   def maskExp(mask: UInt): UInt = Cat(mask.asBools.map(Fill(2,_)).reverse)
-  def idxToMask(idx: UInt): UInt= Mux(idx === 0.U, "b00000001".U,
-                                  Mux(idx === 1.U, "b00000011".U,
-                                  Mux(idx === 2.U, "b00000111".U,
-                                  Mux(idx === 3.U, "b00001111".U,
-                                  Mux(idx === 4.U, "b00011111".U,
-                                  Mux(idx === 5.U, "b00111111".U,
-                                  Mux(idx === 6.U, "b01111111".U,
-                                  Mux(idx === 7.U, "b11111111".U,
-                                  Mux(idx === 8.U, "b00000000".U,)))))))))
   
 }
 
@@ -64,12 +55,7 @@
     val if1_pc = RegInit(resetVector.U(VAddrBits.W))
     //next
     val if2_ready = WireInit(false.B)
-<<<<<<< HEAD
-    val if2_snpc = snpc(if1_pc) 
-    val if2_redirect = WireInit(false.B)
-=======
     val if2_snpc = snpc(if1_pc) //TODO: calculate snpc according to mask of current fetch packet
->>>>>>> 12837dd3
     val needflush = WireInit(false.B)
     // when an RVI instruction is predicted as taken and it crosses over two fetch packets,
     // IFU should not take this branch but fetch the latter half of the instruction sequentially,
@@ -81,24 +67,8 @@
 
     //pipe fire
     val if1_fire = if1_valid && if2_ready || needflush
-<<<<<<< HEAD
-    val if1_pcUpdate = if1_fire || needflush || if2_redirect
-
-    when(RegNext(reset.asBool) && !reset.asBool){
-      if1_npc := resetVector.U(VAddrBits.W)
-    } .otherwise{
-      if1_npc := if2_snpc
-    }
-
-    when(if1_pcUpdate)
-    { 
-      if1_pc := if1_npc
-    }
-
-=======
     val if1_pcUpdate = if1_fire || needflush
 
->>>>>>> 12837dd3
     bpu.io.in.pc.valid := if1_fire
     bpu.io.in.pc.bits := if1_npc
     bpu.io.redirectInfo := io.redirectInfo
@@ -111,11 +81,6 @@
     val if2_valid = RegEnable(next=if1_valid,init=false.B,enable=if1_fire)
     val if2_pc = if1_pc
     val if2_btb_taken = bpu.io.btbOut.valid && bpu.io.btbOut.bits.redirect
-<<<<<<< HEAD
-    val if2_btb_brIdx = bpu.io.btbOut.bits.brIdx
-    val if2_btb_target = bpu.io.btbOut.bits.target
-    if2_redirect := if2_valid && if2_btb_taken
-=======
     val if2_btb_lateJump = WireInit(false.B)
     val if2_btb_insMask = Mux(if2_btb_taken, bpu.io.btbOut.bits.instrValid.asUInt, Fill(FetchWidth*2, 1.U(1.W))) // TODO: FIX THIS
     val if2_btb_target = Mux(if2_btb_lateJump, if2_snpc, bpu.io.btbOut.bits.target)
@@ -126,7 +91,6 @@
       if2_lateJumpTarget := bpu.io.btbOut.bits.target
     }
 
->>>>>>> 12837dd3
     //next
     val if3_ready = WireInit(false.B)
 
@@ -138,12 +102,6 @@
     io.icacheReq.valid := if2_valid
     io.icacheReq.bits.addr := if2_pc
 
-<<<<<<< HEAD
-    when(if2_redirect)
-    {
-      if1_npc := if2_btb_target
-    }
-=======
     when(RegNext(reset.asBool) && !reset.asBool){
     //when((GTimer() === 501.U)){ //TODO:this is ugly
       XSDebug("RESET....\n")
@@ -172,33 +130,24 @@
     XSDebug(false,true.B,"\n")
     XSDebug("[IF2-Icache-Req] icache_in_valid:%d  icache_in_ready:%d\n",io.icacheReq.valid,io.icacheReq.ready)
     XSDebug("[IF2-BPU-out]if2_btbTaken:%d || if2_btb_insMask:%b || if2_btb_target:0x%x \n",if2_btb_taken,if2_btb_insMask.asUInt,if2_btb_target)
->>>>>>> 12837dd3
     //-------------------------
     //      IF3  icache hit check
     //-------------------------
     //local
     val if3_valid = RegEnable(next=if2_valid,init=false.B,enable=if2_fire)
     val if3_pc = RegEnable(if2_pc,if2_fire)
-<<<<<<< HEAD
-    val if3_btb_target = RegEnable(if2_btb_target,if2_fire)
-    val if3_btb_taken = RegEnable(if2_btb_taken,if2_fire)
-    val if3_btb_brIdx = RegEnable(if2_btb_brIdx, if2_fire)
-=======
     val if3_npc = RegEnable(if1_npc, if2_fire)
     val if3_btb_target = RegEnable(Mux(if2_lateJumpLatch, if2_lateJumpTarget, Mux(if2_btb_lateJump, bpu.io.btbOut.bits.target, if2_btb_target)), if2_fire)
     val if3_btb_taken = RegEnable(Mux(if2_lateJumpLatch, true.B, if2_btb_taken), if2_fire)
     val if3_btb_insMask = RegEnable(Mux(if2_lateJumpLatch, 1.U((FetchWidth*2).W), if2_btb_insMask), if2_fire)
     val if3_btb_lateJump = RegEnable(if2_btb_lateJump, if2_fire)
 
->>>>>>> 12837dd3
     //next
     val if4_ready = WireInit(false.B)
 
     //pipe fire
     val if3_fire = if3_valid && if4_ready
     if3_ready := if3_fire  || !if3_valid
-<<<<<<< HEAD
-=======
 
 
     XSDebug("[IF3]if3_valid:%d  ||  if3_pc:0x%x   if3_npc:0x%x || if4_ready:%d                    ",if3_valid,if3_pc,if3_npc,if4_ready)
@@ -207,7 +156,6 @@
     XSDebug(false,if3_fire,"------IF3->fire!!!")
     XSDebug(false,true.B,"\n")
 
->>>>>>> 12837dd3
     //-------------------------
     //      IF4  icache response   
     //           RAS result
@@ -217,42 +165,6 @@
     val if4_pc = RegEnable(if3_pc,if3_fire)
     val if4_btb_target = RegEnable(if3_btb_target,if3_fire)
     val if4_btb_taken = RegEnable(if3_btb_taken,if3_fire)
-<<<<<<< HEAD
-    val if4_btb_brIdx = RegEnable(if3_btb_brIdx, if3_fire)
-    val if4_tage_target = bpu.io.tageOut.bits.target
-    val if4_tage_redirect = bpu.io.tageOut.valid && bpu.io.tageOut.bits.redirect
-    val if4_tage_insMask = bpu.io.tageOut.bits.instrValid
-    val if4_btb_missPre = if4_valid && if4_tage_redirect
-    val if4_jal_flush = WireInit(false.B)
-    val if4_start_ready = io.fetchPacket.ready && (GTimer() > 500.U)
-    val if4_fetch_mask = io.icacheResp.out.bits.mask
-    val if4_fetch_mask_Exp = maskExp(if4_fetch_mask)  //TODO : consider cross cacheline fetch
-    val if4_tage_brIdx =  bpu.io.tageOut.bits.brIdx
-    val if4_out_brIdx = WireInit(UInt(log2Up(FetchWidth).W))
-    val if4_out_fetch_mask = maskExp(idxToMask(if4_out_brIdx)) & if4_fetch_mask_Exp
-
-    //if4_ready := (io.icacheResp.valid || !if4_valid) && if4_start_ready
-    if4_ready := io.fetchPacket.fire() || !if4_valid
-    //redirect: use tage prediction when tage taken
-    when(io.icacheResp.valid) && if4_btb_missPre)
-    {
-      if1_npc := if4_tage_target
-    } 
-  
-    //flush pipline
-    //-> backend redirect (frontend miss predict) (if enable BPD)
-    //-> tage differ from btb (btb miss predeict)
-    //-> jal differ from btb (btb miss predict)
-    if(EnableBPU){
-      needflush := (if4_btb_missPre) || io.redirectInfo.flush() ||if4_jal_flush
-      if4_out_brIdx := Mux(if4_tage_redirect,if4_tage_brIdx,Mux(if4_btb_taken, if4_btb_brIdx, 8.U))
-    }
-    else{
-      if4_out_brIdx := Mux(if4_btb_taken, if4_btb_brIdx, 8.U)
-      needflush := io.redirectInfo.flush() || if4_jal_flush
-    }  
-
-=======
     val if4_btb_insMask = RegEnable(if3_btb_insMask, if3_fire)
     val if4_btb_lateJump = RegEnable(if3_btb_lateJump, if3_fire)
     val if4_tage_taken = bpu.io.tageOut.valid && bpu.io.tageOut.bits.redirect
@@ -291,7 +203,6 @@
     // if(EnableBPD){needflush := (if4_valid && if4_tage_taken) || io.redirectInfo.flush() }
     // else {needflush := io.redirectInfo.flush()}
     needflush := (if4_valid && if4_tage_taken && io.icacheResp.fire()) || io.redirectInfo.flush()
->>>>>>> 12837dd3
     when(needflush){
       if2_valid := false.B
       if3_valid := false.B
@@ -301,12 +212,13 @@
     //flush ICache register
     io.icacheReq.bits.flush := needflush
 
-    //IF4 to BPU
-    bpu.io.predecode.valid := io.icacheResp.valid && if4_valid
+    //to BPU
+    bpu.io.predecode.valid := io.icacheResp.fire() && if4_valid
     bpu.io.predecode.bits <> io.icacheResp.bits.predecode
-    bpu.io.predecode.bits.mask := if4_fetch_mask //TODO: consider RVC && consider cross cacheline fetch
+    //TODO: consider RVC && consider cross cacheline fetch
+    bpu.io.predecode.bits.mask := Fill(FetchWidth, 1.U(1.W))
+    bpu.io.predecode.bits.isRVC := 0.U.asTypeOf(Vec(FetchWidth*2, Bool()))
     bpu.io.redirectInfo := io.redirectInfo
-    bpu.io.tageOut.ready := if4_start_ready
     io.icacheResp.ready := if4_start_ready
 
     //-------------------------
@@ -315,20 +227,6 @@
     //-------------------------
     io.fetchPacket.valid := if4_valid && io.icacheResp.valid && !io.redirectInfo.flush()
     io.fetchPacket.bits.instrs := io.icacheResp.bits.icacheOut
-<<<<<<< HEAD
-    io.fetchPacket.bits.pc := if4_pc
-=======
-    /*
-    if(EnableBPU){
-      io.fetchPacket.bits.mask := Mux(if4_tage_taken, Fill(FetchWidth*2, 1.U(1.W)) & if4_tage_insMask.asUInt,
-                                  Mux(if4_btb_taken,  Fill(FetchWidth*2, 1.U(1.W)) & if4_btb_insMask.asUInt,
-                                                      Fill(FetchWidth*2, 1.U(1.W)))
-      )
-    }
-    else{
-      io.fetchPacket.bits.mask := Fill(FetchWidth*2, 1.U(1.W)) //TODO : consider cross cacheline fetch
-    }
-    */
     io.fetchPacket.bits.mask := Mux(if4_lateJumpLatch,  1.U((FetchWidth*2).W),
                                 Mux(if4_tage_taken,     Fill(FetchWidth*2, 1.U(1.W)) & if4_tage_insMask.asUInt,
                                                         Fill(FetchWidth*2, 1.U(1.W)) & if4_btb_insMask.asUInt))
@@ -358,7 +256,6 @@
         Mux((i.U)(0), io.fetchPacket.bits.instrs(i>>1)(31,16), io.fetchPacket.bits.instrs(i>>1)(15,0)),
         io.fetchPacket.bits.pnpc(i))
     }
->>>>>>> 12837dd3
     io.fetchPacket.bits.hist := bpu.io.tageOut.bits.hist
     io.fetchPacket.bits.btbVictimWay := bpu.io.tageOut.bits.btbVictimWay
     io.fetchPacket.bits.predCtr := bpu.io.tageOut.bits.predCtr
@@ -366,99 +263,7 @@
     io.fetchPacket.bits.tageMeta := bpu.io.tageOut.bits.tageMeta
     io.fetchPacket.bits.rasSp := bpu.io.tageOut.bits.rasSp
     io.fetchPacket.bits.rasTopCtr := bpu.io.tageOut.bits.rasTopCtr
-<<<<<<< HEAD
-    io.fetchPacket.bits.mask := if4_out_fetch_mask
-
-    //fetch npc logic
-    //out fetch packet
-    XSInfo(io.fetchPacket.fire,"[IFU-Out-FetchPacket] starPC:0x%x   GroupPC:0x%xn\n",if4_pc.asUInt,groupPC(if4_pc).asUInt)
-    XSInfo(io.fetchPacket.fire,"[IFU-Out-FetchPacket] instrmask %b\n",io.fetchPacket.bits.mask.asUInt)
-    for(i <- 0 until FetchWidth){
-      if(EnableBPD){
-        when (if4_tage_taken && i.U === OHToUInt(HighestBit(if4_tage_insMask.asUInt, FetchWidth))){
-          io.fetchPacket.bits.pnpc(i) := if4_tage_target
-        } .otherwise{
-          io.fetchPacket.bits.pnpc(i) := if4_pc + ((i + 1).U << 2.U) //use fetch PC
-        }
-      }
-      else{
-        when(if4_btb_taken && i.U === OHToUInt(HighestBit(if4_btb_insMask.asUInt, FetchWidth))){
-          io.fetchPacket.bits.pnpc(i) := if4_btb_target
-        } .otherwise{
-          io.fetchPacket.bits.pnpc(i) := if4_pc + ((i + 1).U << 2.U)
-        }
-      }
-      XSInfo(io.fetchPacket.fire,"[IFU-Out-FetchPacket] instruction %x pc:%x pnpc:0x%x\n",io.fetchPacket.bits.instrs(i).asUInt, io.fetchPacket.bits.pc + (4*i).U, io.fetchPacket.bits.pnpc(i).asUInt)
-    }
-
-    //--------------------------------------------------------------
-    //--------------------------------
-    //      jal judgement logic   
-    //          fetch index calculate
-    //          taget calculate
-    //--------------------------------
-    //jal should not predict
-    val jalVec = WireInit(Vec(FetchWidth,Bool()))
-    val predecodFutype = io.icacheResp.bits.predecode.fuOpTypes
-    for(i <- FetchWidth until 0){
-      jalVec(i) := if4_out_fetch_mask(i) &&  (predecodFutype(i) === BRUOpType.jal || predecodFutype(i) ===BRUOpType.call) 
-    }
-    val jalIdx = PriorityEncoder(jalVec)
-    val jalIns = io.fetchPacket.bits.instrs(jalIdx)
-    val hasJAL = jalVec.orR.asBool
-    val jalTarget = if4_pc + (jalIdx << 2.U) + SignExt(Cat(jalIns(31), jalIns(19, 12), jalIns(20), jalIns(30, 21), 0.U(1.W)), XLEN)
-    if4_jal_flush := io.fetchPacket.fire && hasJAL && ((!if4_btb_taken) || (if4_btb_taken && if4_btb_target =/= jalTarget))
-
-    when(io.fetchPacket.fire && hasJAL ){
-      if1_npc := jalTarget
-      io.fetchPacket.bits.pnpc(jalIdx) := jalTarget
-      io.fetchPacket.bits.mask := idxToMask(jalIdx)
-    }
-    //--------------------------------------------------------------
-    
-    //redirect: backend redirect: prediction miss
-    when(io.redirectInfo.flush()){
-      if1_npc := io.redirectInfo.redirect.target
-    }
-
-    //-------------------------
-    //      Debug Infomation  
-    //-------------------------
-    //IF1
-    XSDebug("[IF1]if1_valid:%d  ||  if1_npc:0x%x  || if1_pcUpdate:%d if1_pc:0x%x  || if2_ready:%d",if1_valid,if1_npc,if1_pcUpdate,if1_pc,if2_ready)
-    XSDebug(false,if1_fire,"------IF1->fire!!!")
-    XSDebug(false,true.B,"\n")
-    //IF2
-    XSDebug("[IF2]if2_valid:%d  ||  if2_pc:0x%x   || if3_ready:%d                                        ",if2_valid,if2_pc,if3_ready)
-    XSDebug(false,if2_fire,"------IF2->fire!!!")
-    XSDebug(false,true.B,"\n")
-    XSDebug("[IF2-Icache-Req] icache_in_valid:%d  icache_in_ready:%d\n",io.icacheReq.valid,io.icacheReq.ready)
-    XSDebug("[IF2-BPU-out]if2_btbTaken:%d || if2_btb_idx:%d || if2_btb_target:0x%x \n",if2_btb_taken,if2_btb_brIdx,if2_btb_target)
-    //IF3
-    XSDebug("[IF3]if3_valid:%d  ||  if3_pc:0x%x   || if4_ready:%d                    ",if3_valid,if3_pc,if4_ready)
-    XSDebug(false,if3_fire,"------IF3->fire!!!")
-    XSDebug(false,true.B,"\n")
-    //IF4
-    XSDebug("[IF4]if4_valid:%d  ||  if4_pc:0x%x  \n",if4_valid,if4_pc)
-    XSDebug("[IF4-BTB-out]if4_btb_taken:%d || if4_btb_brIdx:%b || if4_btb_target:0x%x \n",if4_btb_taken,if4_btb_brIdx,if4_btb_target)
-    XSDebug("[IF4-TAGE-out]if4_tage_taken:%d || if4_tage_brIdx:%b || if4_tage_target:0x%x \n",if4_tage_taken,if4_tage_insMask,if4_tage_target)
-    XSDebug("[IF4-ICACHE-RESP]icacheResp.valid:%d   icacheResp.ready:%d\n",io.icacheResp.valid,io.icacheResp.ready)
-    //redirect
-    XSDebug(io.redirectInfo.flush(),"[IFU-REDIRECT] target:0x%x  \n",io.redirectInfo.redirect.target.asUInt)
-    //JAL 
-    XSDebug(if4_valid && hasJAL,"[IFU-JAL-hasJAL]: jalVec:%d jalIns:%x jalTarget:%x\n",jalVec,jalIns,jalTarget)
-    XSDebug(if4_valid && if4_jal_flush,"[IFU-JAL-needflush]: if4_btb_target:0x%x jalTarget:%x \n",if4_btb_target,jalTarget)
-=======
     bpu.io.tageOut.ready := io.fetchPacket.ready
 
-    //to BPU
-    bpu.io.predecode.valid := io.icacheResp.fire() && if4_valid
-    bpu.io.predecode.bits <> io.icacheResp.bits.predecode
-    //TODO: consider RVC && consider cross cacheline fetch
-    bpu.io.predecode.bits.mask := Fill(FetchWidth, 1.U(1.W))
-    bpu.io.predecode.bits.isRVC := 0.U.asTypeOf(Vec(FetchWidth*2, Bool()))
-    bpu.io.redirectInfo := io.redirectInfo
-    io.icacheResp.ready := io.fetchPacket.ready && (GTimer() > 500.U)
->>>>>>> 12837dd3
-
-}
+
+}

--- conflicted
+++ resolved
@@ -542,15 +542,9 @@
     XSDebug(if4_pd.pd(if4_bp.jmpIdx).isJal && if4_bp.taken, "[IF4] cfi is jal!  instr=%x target=%x\n", if4_instrs(if4_bp.jmpIdx), if4_jal_tgts(if4_bp.jmpIdx))
     XSDebug("[IF4][if4_prevHalfInstr] v=%d taken=%d fetchpc=%x idx=%d pc=%x tgt=%x instr=%x ipf=%d\n",
       if4_prevHalfInstr.valid, if4_prevHalfInstr.taken, if4_prevHalfInstr.fetchpc, if4_prevHalfInstr.idx, if4_prevHalfInstr.pc, if4_prevHalfInstr.target, if4_prevHalfInstr.instr, if4_prevHalfInstr.ipf)
-<<<<<<< HEAD
     if4_gh.debug("if4")
-    XSDebug(io.fetchPacket.fire(), "[IF4][fetchPacket] v=%d r=%d mask=%b ipf=%d crossPageIPF=%d\n",
-      io.fetchPacket.valid, io.fetchPacket.ready, io.fetchPacket.bits.mask, io.fetchPacket.bits.ipf, io.fetchPacket.bits.crossPageIPFFix)
-=======
-    if4_GHInfo.debug("if4")
     XSDebug(io.fetchPacket.fire(), "[IF4][fetchPacket] v=%d r=%d mask=%b ipf=%d acf=%d crossPageIPF=%d\n",
-      io.fetchPacket.valid, io.fetchPacket.ready, io.fetchPacket.bits.mask, io.fetchPacket.bits.ipf,io.fetchPacket.bits.acf , io.fetchPacket.bits.crossPageIPFFix)
->>>>>>> c68ffdee
+      io.fetchPacket.valid, io.fetchPacket.ready, io.fetchPacket.bits.mask, io.fetchPacket.bits.ipf, io.fetchPacket.bits.acf, io.fetchPacket.bits.crossPageIPFFix)
     for (i <- 0 until PredictWidth) {
       XSDebug(io.fetchPacket.fire(), "[IF4][fetchPacket] %b %x pc=%x pnpc=%x pd: rvc=%d brType=%b call=%d ret=%d\n",
         io.fetchPacket.bits.mask(i),

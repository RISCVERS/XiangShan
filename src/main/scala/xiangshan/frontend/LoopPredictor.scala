package xiangshan.frontend

import chisel3._
import chisel3.util._
import xiangshan._
import utils._
import chisel3.ExcitingUtils._
import xiangshan.backend.brq.BrqPtr
import chisel3.experimental.chiselName

trait LTBParams extends HasXSParameter with HasBPUParameter {
  //  +-----------+---------+--------------+-----------+
  //  |    tag    |   idx   |    4 bits    | 0 (1 bit) |
  //  +-----------+---------+--------------+-----------+
  val tagLen = 24
  val nRows = 16
  val idxLen = log2Up(nRows)
  val cntBits = 10
}

abstract class LTBBundle extends XSBundle with LTBParams
abstract class LTBModule extends XSModule with LTBParams { val debug = true }

// class LoopMeta extends LTBBundle {
// }

class LoopEntry extends LTBBundle {
  val tag = UInt(tagLen.W)
  // how many times has the same loop trip count been seen in a row?
  val conf = UInt(3.W)
  // usefulness count, an entry can be replaced only if age counter is null
  val age = UInt(3.W) // TODO: delete this
  // loop trip count, the number of taken loop-branch before the last not-taken
  val tripCnt = UInt(cntBits.W)
  // the number of times loop-branch has been taken speculatively in a row
  val specCnt = UInt(cntBits.W)
  // the number of times loop-branch has been taken un-speculatively in a row
  val nSpecCnt = UInt(cntBits.W)
  // brTag of the latest not-taken/loop-exit branch
  val brTag = new BrqPtr
  val unusable = Bool()

  def isLearned = conf === 7.U
  def isConf = conf =/= 0.U
  def isUnconf = conf === 0.U
}

class LTBColumnReq extends LTBBundle {
  val pc = UInt(VAddrBits.W) // only for debug!!!
  val idx = UInt(idxLen.W)
  val tag = UInt(tagLen.W)
}

class LTBColumnResp extends LTBBundle {
  // exit the loop
  val exit = Bool()
  val meta = UInt(cntBits.W)
}

class LTBColumnUpdate extends LTBBundle {
  val misPred = Bool()
  val pc = UInt(VAddrBits.W)
  val meta = UInt(cntBits.W)
  val taken = Bool()
  val brTag = new BrqPtr
}

// each column/bank of Loop Termination Buffer
@chiselName
class LTBColumn extends LTBModule {
  val io = IO(new Bundle() {
    // if3 send req
    val req = Input(new LTBColumnReq)
    val if2_fire = Input(Bool())
    val if3_fire = Input(Bool())
    val if4_fire = Input(Bool())
    val outMask = Input(Bool())
    val taken = Input(Bool())
    // send out resp to if4
    val resp = Output(new LTBColumnResp)
    val update = Input(Valid(new LTBColumnUpdate))
    val repair = Input(Bool()) // roll back specCnts in the other 15 LTBs
  })

  class LTBMem extends LTBModule {
    val io = IO(new Bundle {
      val rIdx = Input(UInt(idxLen.W))
      val rdata = Output(new LoopEntry)
      val urIdx = Input(UInt(idxLen.W))
      val urdata = Output(new LoopEntry)
      val wen = Input(Bool())
      val wIdx = Input(UInt(idxLen.W))
      val wdata = Input(new LoopEntry)
      val swen = Input(Bool())
      val swIdx = Input(UInt(idxLen.W))
      val swdata = Input(new LoopEntry)
      val copyCnt = Input(Vec(nRows, Bool()))
    })
    
    // val mem = RegInit(0.U.asTypeOf(Vec(nRows, new LoopEntry)))
    val mem = Mem(nRows, new LoopEntry)
    io.rdata  := mem(io.rIdx)
    io.urdata := mem(io.urIdx)
    val wdata = WireInit(io.wdata)
    val swdata = WireInit(io.swdata)
    for (i <- 0 until nRows) {
      val copyValid = io.copyCnt(i)
      when (copyValid && io.swIdx === i.U && io.swen) {
        swdata.specCnt := mem(i).nSpecCnt
      }
      val wd = WireInit(mem(i)) // default for copycnt
      val wen = WireInit(io.copyCnt(i) || io.wen && io.wIdx === i.U || io.swen && io.swIdx === i.U)
      when (!copyValid) {
        when (io.swen) {
          wd := swdata
        }.elsewhen (io.wen) {
          wd := wdata
        }
      }.otherwise {
        wd.specCnt := wd.nSpecCnt
      }
      when (wen) {
        mem.write(i.U, wd)
      }
    }
  }
  // val ltb = Reg(Vec(nRows, new LoopEntry))
  val ltb = Module(new LTBMem).io
  val ltbAddr = new TableAddr(idxLen + 4, PredictWidth)
  val updateIdx = ltbAddr.getBankIdx(io.update.bits.pc)
  // val updateTag = ltbAddr.getTag(io.update.bits.pc)(tagLen - 1, 0)
  // val updateBrTag = io.update.bits.brTag

  val doingReset = RegInit(true.B)
  val resetIdx = RegInit(0.U(idxLen.W))
  resetIdx := resetIdx + doingReset
  when (resetIdx === (nRows - 1).U) { doingReset := false.B }

  // during branch prediction
  val if3_idx = io.req.idx
  val if3_tag = io.req.tag
  val if3_pc = io.req.pc // only for debug
  ltb.rIdx := if3_idx
  val if3_entry = WireInit(ltb.rdata)

  val if4_entry = Reg(new LoopEntry)
  // val if4_entry_reg = RegEnable(if3_entry, io.if3_fire)
  // val if4_entry = WireInit(if4_entry_reg)
  val if4_idx = RegEnable(if3_idx, io.if3_fire)
  val if4_tag = RegEnable(if3_tag, io.if3_fire)
  val if4_pc = RegEnable(if3_pc, io.if3_fire)

  val valid = RegInit(false.B)
  when (io.if4_fire) { valid := false.B }
  when (io.if3_fire) { valid := true.B }
  when (io.update.valid && io.update.bits.misPred) { valid := false.B }

  io.resp.meta := if4_entry.specCnt + 1.U
  // io.resp.exit := if4_tag === if4_entry.tag && (if4_entry.specCnt + 1.U) === if4_entry.tripCnt && valid && !if4_entry.unusable
  io.resp.exit := !if4_entry.unusable && if4_tag === if4_entry.tag && (if4_entry.specCnt + 1.U) === if4_entry.tripCnt && valid && if4_entry.isConf
  // when(!if4_entry.unusable && if4_tag === if4_entry.tag && (if4_entry.specCnt + 1.U) === if4_entry.tripCnt && valid && if4_entry.isConf) {
  //   io.resp.exit := !io.taken
  // }

  // when resolving a branch
  val updateValid = RegNext(io.update.valid)
  val update = RegNext(io.update.bits)

  val updateTag = RegNext(ltbAddr.getTag(io.update.bits.pc)(tagLen - 1, 0))
  val updateBrTag = RegNext(update.brTag)

  ltb.urIdx := updateIdx
  val if3_uEntry = ltb.urdata

  val if4_uEntry = RegNext(if3_uEntry)
  val if4_uIdx = RegNext(updateIdx)
  val if4_uTag = RegNext(updateTag)

  val tagMatch = if4_uEntry.tag === updateTag
  val cntMatch = if4_uEntry.tripCnt === update.meta

  val wEntry = WireInit(if4_uEntry)

  ltb.wIdx := if4_uIdx
  ltb.wdata := wEntry
  ltb.wen := false.B

  // if4 update and write
  when (updateValid && !doingReset) {
    // When a branch resolves and is found to not be in the LTB,
    // it is inserted into the LTB if determined to be sa loop-branch and if it is mispredicted by the default predictor.
    when (!tagMatch && update.misPred) {
      // 没有判断conf是否等于0，以及age是否等于0
      XSDebug("Replace a entry\n")
      wEntry.tag := updateTag
      wEntry.conf := 0.U
      wEntry.age := 7.U
      wEntry.tripCnt := Fill(cntBits, 1.U(1.W))
      wEntry.specCnt := Mux(update.taken, 1.U, 0.U)
      wEntry.nSpecCnt := Mux(update.taken, 1.U, 0.U)
      wEntry.brTag := updateBrTag
      wEntry.unusable := false.B
      // ltb(updateIdx) := wEntry
      ltb.wen := true.B
    }.elsewhen (tagMatch) {
      // During resolution, a taken branch found in the LTB has its nSpecCnt incremented by one.
      when (update.taken) {
        XSDebug("if MisPred, recover specCnt, otherwise, keep client\n")
        wEntry.nSpecCnt := if4_uEntry.nSpecCnt + 1.U
        wEntry.specCnt := Mux(update.misPred/* && !entry.brTag.needBrFlush(updateBrTag)*/, if4_uEntry.nSpecCnt + 1.U, if4_uEntry.specCnt)
        wEntry.conf := Mux(update.misPred, 0.U, if4_uEntry.conf)
        // wEntry.tripCnt := Fill(cntBits, 1.U(1.W))
        wEntry.tripCnt := Mux(update.misPred, Fill(cntBits, 1.U(1.W)), if4_uEntry.tripCnt)
      // A not-taken loop-branch found in the LTB during branch resolution updates its trip count and conf.
      }.otherwise {
        XSDebug("Check tripCnt\n")
        // wEntry.conf := Mux(entry.nSpecCnt === entry.tripCnt, Mux(entry.isLearned, 7.U, entry.conf + 1.U), 0.U)
        // wEntry.conf := Mux(update.misPred, 0.U, Mux(entry.isLearned, 7.U, entry.conf + 1.U))
        wEntry.conf := Mux((if4_uEntry.nSpecCnt + 1.U) === if4_uEntry.tripCnt, Mux(if4_uEntry.isLearned, 7.U, if4_uEntry.conf + 1.U), 0.U)
        wEntry.tripCnt := if4_uEntry.nSpecCnt + 1.U
        // wEntry.tripCnt := update.meta
        wEntry.specCnt := Mux(update.misPred, /*entry.specCnt - update.meta*/0.U, if4_uEntry.specCnt/* - entry.nSpecCnt - 1.U*/)

        wEntry.nSpecCnt := 0.U
        wEntry.brTag := updateBrTag
        wEntry.unusable := update.misPred && (update.meta > if4_uEntry.tripCnt)
      }
      // ltb(updateIdx) := wEntry
      ltb.wen := true.B
    }
  }

  // speculatively update specCnt
  ltb.swen := valid && if4_entry.tag === if4_tag || doingReset
  ltb.swIdx := Mux(doingReset, resetIdx, if4_idx)
  val swEntry = WireInit(if4_entry)
  ltb.swdata := Mux(doingReset, 0.U.asTypeOf(new LoopEntry), swEntry)
  when (io.if4_fire && if4_entry.tag === if4_tag && io.outMask) {
    when ((if4_entry.specCnt + 1.U) === if4_entry.tripCnt && if4_entry.isConf) { // use nSpecCnts
      swEntry.age := 7.U
      // swEntry.specCnt := if4_entry.specCnt + 1.U
      swEntry.specCnt := 0.U
    }.otherwise {
      swEntry.age := Mux(if4_entry.age === 7.U, 7.U, if4_entry.age + 1.U)
      swEntry.specCnt := if4_entry.specCnt + 1.U
    }
  }

  // Bypass
  when(io.if3_fire) {
    when(ltb.swen && if3_idx === if4_idx) {
      XSDebug("Bypass swEntry\n")
      if4_entry := swEntry
      when(io.repair) {if4_entry.specCnt := swEntry.nSpecCnt}
    }.elsewhen(ltb.wen && if3_idx === if4_uIdx) {
      XSDebug("Bypass wEntry\n")
      if4_entry := wEntry
      when(io.repair) {if4_entry.specCnt := wEntry.nSpecCnt}
    }.otherwise {
      if4_entry := if3_entry
      when(io.repair) {if4_entry.specCnt := if3_entry.nSpecCnt}
    }
  }.otherwise {
    when(ltb.swen) {
      XSDebug("spec Update\n")
      if4_entry := swEntry
      when(io.repair) {if4_entry.specCnt := swEntry.nSpecCnt}
    }.elsewhen(ltb.wen && if4_idx === if4_uIdx) {
      XSDebug("Keeping\n")
      if4_entry := wEntry
      when(io.repair) {if4_entry.specCnt := wEntry.nSpecCnt}
    }
  }

  // if4_uEntry bypass
  // when(io.if3_fire) {
    when(ltb.swen && updateIdx === if4_idx) {
      XSDebug("nSpec Bypass swEntry\n")
      if4_uEntry := swEntry
      when(io.repair) {if4_uEntry.specCnt := swEntry.nSpecCnt}
    }.elsewhen(ltb.wen && updateIdx === if4_uIdx) {
      XSDebug("nSpec Bypass wEntry\n")
      if4_uEntry := wEntry
      when(io.repair) {if4_uEntry.specCnt := wEntry.nSpecCnt}
    }.otherwise {
      if4_uEntry := if3_uEntry
      when(io.repair) {if4_uEntry.specCnt := if3_uEntry.nSpecCnt}
    }
  // }.otherwise {
  //   when(ltb.swen && if4_idx === if4_uIdx) {
  //     XSDebug("Update spec update\n")
  //     if4_uEntry := swEntry
  //   }.elsewhen(ltb.wen) {
  //     XSDebug("Update nSpec update\n")
  //     if4_uEntry := wEntry
  //   }
  // }

  // 同一个bank中的if4_entry是否也要bypass


  // Reseting
  // when (doingReset) {
  //   ltb(resetIdx) := 0.U.asTypeOf(new LoopEntry)
  // }

  // when a branch misprediction occurs, all of the nSpecCnts copy their values into the specCnts
  for (i <- 0 until nRows) {
    ltb.copyCnt(i) := io.update.valid && io.update.bits.misPred && i.U =/= updateIdx || io.repair
  }

  // bypass for if4_entry.specCnt
  when (updateValid && !doingReset && valid && if4_uIdx === if4_idx) {
    when (!tagMatch && update.misPred || tagMatch) {
      swEntry.nSpecCnt := wEntry.nSpecCnt
      swEntry.conf := wEntry.conf
      swEntry.tripCnt := wEntry.tripCnt
    }
  } 
  when (io.repair && !doingReset && valid) {
    swEntry.specCnt := if4_entry.nSpecCnt
  }

  if (BPUDebug && debug) {
    //debug info
    XSDebug(doingReset, "Reseting...\n")
    XSDebug("if3_fire=%d if4_fire=%d valid=%d\n", io.if3_fire, io.if4_fire,valid)
    XSDebug("[req] v=%d pc=%x idx=%x tag=%x\n", valid, if3_pc, if3_idx, if3_tag)
    XSDebug("[if4_entry] tag=%x conf=%d age=%d tripCnt=%d specCnt=%d nSpecCnt=%d\n", 
      if4_entry.tag, if4_entry.conf, if4_entry.age, if4_entry.tripCnt, if4_entry.specCnt, if4_entry.nSpecCnt)
    XSDebug("[if3_entry] tag=%x conf=%d age=%d tripCnt=%d specCnt=%d nSpecCnt=%d\n", 
      if3_entry.tag, if3_entry.conf, if3_entry.age, if3_entry.tripCnt, if3_entry.specCnt, if3_entry.nSpecCnt)
    XSDebug(false, true.B, p" brTag=${if4_entry.brTag} unusable=${if4_entry.unusable}\n")
    XSDebug("swen=%d, ltb.swIdx=%d, io.if4_fire=%d, if4_entry.tag=%x, if4_tag=%x, io.outMask=%d\n", valid && if4_entry.tag === if4_tag || doingReset, ltb.swIdx, io.if4_fire, if4_entry.tag, if4_tag, io.outMask)
    XSDebug(io.if4_fire && if4_entry.tag === if4_tag && io.outMask, "[speculative update] new specCnt=%d\n",
      Mux((if4_entry.specCnt + 1.U) === if4_entry.tripCnt, 0.U, if4_entry.specCnt + 1.U))
    XSDebug("[if3_update] v=%d misPred=%d pc=%x idx=%x tag=%x meta=%d taken=%d tagMatch=%d cntMatch=%d\n", io.update.valid, io.update.bits.misPred, io.update.bits.pc, updateIdx, updateTag, io.update.bits.meta, io.update.bits.taken, tagMatch, cntMatch)
    XSDebug("[if4_update] v=%d misPred=%d pc=%x idx=%x tag=%x meta=%d taken=%d tagMatch=%d cntMatch=%d\n", updateValid, update.misPred, update.pc, if4_uIdx, if4_uTag, update.meta, update.taken, tagMatch, cntMatch)
    XSDebug(false, true.B, p" brTag=${updateBrTag}\n")
    XSDebug("[if3_uEntry] tag=%x conf=%d age=%d tripCnt=%d specCnt=%d nSpecCnt=%d\n", if3_uEntry.tag, if3_uEntry.conf, if3_uEntry.age, if3_uEntry.tripCnt, if3_uEntry.specCnt, if3_uEntry.nSpecCnt)
    XSDebug(false, true.B, p" brTag=${if3_uEntry.brTag} unusable=${if3_uEntry.unusable}\n")
    XSDebug("[if4_uEntry] tag=%x conf=%d age=%d tripCnt=%d specCnt=%d nSpecCnt=%d\n", if4_uEntry.tag, if4_uEntry.conf, if4_uEntry.age, if4_uEntry.tripCnt, if4_uEntry.specCnt, if4_uEntry.nSpecCnt)
    XSDebug(false, true.B, p" brTag=${if4_uEntry.brTag} unusable=${if4_uEntry.unusable}\n")
    XSDebug("[wEntry] tag=%x conf=%d age=%d tripCnt=%d specCnt=%d nSpecCnt=%d, wen=%d\n", wEntry.tag, wEntry.conf, wEntry.age, wEntry.tripCnt, wEntry.specCnt, wEntry.nSpecCnt, ltb.wen)
    XSDebug(false, true.B, p" brTag=${wEntry.brTag} unusable=${wEntry.unusable}\n")
    XSDebug(io.update.valid && io.update.bits.misPred || io.repair, "MisPred or repairing, all of the nSpecCnts copy their values into the specCnts\n")
  }

}

@chiselName
class LoopPredictor extends BasePredictor with LTBParams {
  class LoopResp extends Resp {
    val exit = Vec(PredictWidth, Bool())
  }
  class LoopMeta extends Meta {
    val specCnts = Vec(PredictWidth, UInt(cntBits.W))
  }
  class LoopRespIn extends XSBundle {
    val taken = Bool()
    val jmpIdx = UInt(log2Up(PredictWidth).W)
  }

  class LoopIO extends DefaultBasePredictorIO {
    val if3_fire = Input(Bool())
    val respIn = Input(new LoopRespIn)
    val resp = Output(new LoopResp)
    val meta = Output(new LoopMeta)
  }

  override val io = IO(new LoopIO)
  
  val ltbs = Seq.fill(PredictWidth) { Module(new LTBColumn) }

  val ltbAddr = new TableAddr(idxLen + 4, PredictWidth)

  // if3
  val if2_fire = io.pc.valid
  val pc = RegEnable(io.pc.bits, if2_fire) // This is if3_pc
  val tag = ltbAddr.getTag(pc)
  val bank = ltbAddr.getBank(pc)
  val bankIdx = ltbAddr.getBankIdx(pc)

  val updatePC = io.update.bits.pc
  val updateBank = ltbAddr.getBank(updatePC)

  // 只要把同一个packAligned PC的每一项传进16个ltb中即可
  val packetAlignedPC = packetAligned(pc)

  for (i <- 0 until PredictWidth) {
    ltbs(i).io.if2_fire := io.pc.valid
    ltbs(i).io.if3_fire := io.if3_fire
    ltbs(i).io.if4_fire := out_fire
    ltbs(i).io.req.idx := bankIdx
    ltbs(i).io.req.tag := tag
    ltbs(i).io.taken := io.respIn.taken
    // ltbs(i).io.outMask := outMask(i)

    ltbs(i).io.update.valid := i.U === updateBank && io.update.valid && io.update.bits.pd.isBr
    ltbs(i).io.update.bits.misPred := io.update.bits.isMisPred
    ltbs(i).io.update.bits.pc := updatePC
    ltbs(i).io.update.bits.meta := io.update.bits.bpuMeta.specCnt
    ltbs(i).io.update.bits.taken := io.update.bits.taken
    ltbs(i).io.update.bits.brTag := io.update.bits.brTag
    ltbs(i).io.repair := RegNext(i.U =/= updateBank && io.update.valid && io.update.bits.isMisPred)
  }

  // if4
  val if3_fire = io.if3_fire
  val inMask = io.inMask // This is if4_mask

  for (i <- 0 until PredictWidth) {
    ltbs(i).io.req.pc := packetAlignedPC
    ltbs(i).io.outMask := inMask(i)
  }

  val ltbResps = VecInit((0 until PredictWidth).map(i => ltbs(i).io.resp))

  for (i <- 0 until PredictWidth) {
    io.resp.exit(i) := ltbResps(i).exit
    io.meta.specCnts(i) := ltbResps(i).meta
  }

  ExcitingUtils.addSource(io.resp.exit.reduce(_||_), "perfCntLoopExit", Perf)
  ExcitingUtils.addSource(io.update.valid && io.update.bits.isReplay, "Replay", Perf)

  if (BPUDebug && debug) {
    // debug info
<<<<<<< HEAD
    XSDebug("[IF2][req] fire=%d fetchpc=%x\n", if2_fire, io.pc.bits)
    XSDebug("[IF3][req] fire=%d fetchpc=%x\n", if3_fire, pc)
    XSDebug("[IF4][req] fire=%d bank=%d packetAlignedPC=%x bankIdx=%x tag=%x\n", out_fire, bank, packetAlignedPC, bankIdx, tag)
    XSDebug("[IF4][req] inMask=%b\n", inMask)
=======
    XSDebug("[IF2][req] fire=%d flush=%d fetchpc=%x\n", if2_fire, io.flush, io.pc.bits)
    XSDebug("[IF3][req] fire=%d flush=%d fetchpc=%x\n", if3_fire, io.flush, pc)
    XSDebug("[IF4][req] fire=%d bank=%d bankAlignedPC=%x bankIdx=%d tag=%x\n", out_fire, bank, bankAlignedPC, bankIdx, tag)
    XSDebug("[IF4][req] inMask=%b, reorderMask=%b\n", inMask, reorderMask)
>>>>>>> 19abe96a

    XSDebug("[IF4][req] updatePC=%x updateBank=%d, updateValid=%d, isBr=%d, isReplay=%d\n", updatePC, updateBank, io.update.valid, io.update.bits.pd.isBr, io.update.bits.isReplay)
    XSDebug("[IF4][req] isMisPred=%d updateSpecCnt=%d, taken=%d\n", io.update.bits.isMisPred, io.update.bits.bpuMeta.specCnt, io.update.bits.taken)

    // XSDebug(false, true.B, "\n")
    for (i <- 0 until PredictWidth) {
      XSDebug(out_fire && (i.U === 0.U || i.U === 4.U || i.U === 8.U || i.U === 12.U), "[IF4][resps]")
      XSDebug(false, out_fire, "[i:%d, e:%d, s:%d] ", i.U, io.resp.exit(i), io.meta.specCnts(i))
      XSDebug(false, out_fire && (i.U === 3.U || i.U === 7.U || i.U === 11.U || i.U === 15.U), "\n")
    }
  }
}<|MERGE_RESOLUTION|>--- conflicted
+++ resolved
@@ -426,17 +426,10 @@
 
   if (BPUDebug && debug) {
     // debug info
-<<<<<<< HEAD
     XSDebug("[IF2][req] fire=%d fetchpc=%x\n", if2_fire, io.pc.bits)
     XSDebug("[IF3][req] fire=%d fetchpc=%x\n", if3_fire, pc)
     XSDebug("[IF4][req] fire=%d bank=%d packetAlignedPC=%x bankIdx=%x tag=%x\n", out_fire, bank, packetAlignedPC, bankIdx, tag)
     XSDebug("[IF4][req] inMask=%b\n", inMask)
-=======
-    XSDebug("[IF2][req] fire=%d flush=%d fetchpc=%x\n", if2_fire, io.flush, io.pc.bits)
-    XSDebug("[IF3][req] fire=%d flush=%d fetchpc=%x\n", if3_fire, io.flush, pc)
-    XSDebug("[IF4][req] fire=%d bank=%d bankAlignedPC=%x bankIdx=%d tag=%x\n", out_fire, bank, bankAlignedPC, bankIdx, tag)
-    XSDebug("[IF4][req] inMask=%b, reorderMask=%b\n", inMask, reorderMask)
->>>>>>> 19abe96a
 
     XSDebug("[IF4][req] updatePC=%x updateBank=%d, updateValid=%d, isBr=%d, isReplay=%d\n", updatePC, updateBank, io.update.valid, io.update.bits.pd.isBr, io.update.bits.isReplay)
     XSDebug("[IF4][req] isMisPred=%d updateSpecCnt=%d, taken=%d\n", io.update.bits.isMisPred, io.update.bits.bpuMeta.specCnt, io.update.bits.taken)

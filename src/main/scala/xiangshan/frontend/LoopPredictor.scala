--- conflicted
+++ resolved
@@ -421,14 +421,9 @@
     io.meta.specCnts(i) := ltbResps(i).meta
   }
 
-<<<<<<< HEAD
-  ExcitingUtils.addSource(io.resp.exit.reduce(_||_), "perfCntLoopExit", Perf)
-  ExcitingUtils.addSource(io.update.valid && io.update.bits.isReplay, "Replay", Perf)
-=======
   if (!env.FPGAPlatform) {
     ExcitingUtils.addSource(io.resp.exit.reduce(_||_), "perfCntLoopExit", Perf)
   }
->>>>>>> 40ff18ef
 
   if (BPUDebug && debug) {
     // debug info

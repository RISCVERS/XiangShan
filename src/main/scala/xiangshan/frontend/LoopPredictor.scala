package xiangshan.frontend

import chisel3._
import chisel3.util._
import xiangshan._
import utils._
import chisel3.ExcitingUtils._
import xiangshan.backend.brq.BrqPtr
import chisel3.experimental.chiselName

trait LTBParams extends HasXSParameter with HasBPUParameter {
  //  +-----------+---------+--------------+-----------+
  //  |    tag    |   idx   |    4 bits    | 0 (1 bit) |
  //  +-----------+---------+--------------+-----------+
  val tagLen = 24
  val nRows = 16
  val idxLen = log2Up(nRows)
  val cntBits = 10
}

abstract class LTBBundle extends XSBundle with LTBParams
abstract class LTBModule extends XSModule with LTBParams { val debug = true }

// class LoopMeta extends LTBBundle {
// }

class LoopEntry extends LTBBundle {
  val tag = UInt(tagLen.W)
  // how many times has the same loop trip count been seen in a row?
  val conf = UInt(3.W)
  // usefulness count, an entry can be replaced only if age counter is null
  val age = UInt(3.W) // TODO: delete this
  // loop trip count, the number of taken loop-branch before the last not-taken
  val tripCnt = UInt(cntBits.W)
  // the number of times loop-branch has been taken speculatively in a row
  val specCnt = UInt(cntBits.W)
  // the number of times loop-branch has been taken un-speculatively in a row
  val nSpecCnt = UInt(cntBits.W)
  // brTag of the latest not-taken/loop-exit branch
  val brTag = new BrqPtr
  val unusable = Bool()

  def isLearned = conf === 7.U
  def isConf = conf =/= 0.U
  def isUnconf = conf === 0.U
}

class LTBColumnReq extends LTBBundle {
  val pc = UInt(VAddrBits.W) // only for debug!!!
  val idx = UInt(idxLen.W)
  val tag = UInt(tagLen.W)
}

class LTBColumnResp extends LTBBundle {
  // exit the loop
  val exit = Bool()
  val meta = UInt(cntBits.W)
}

class LTBColumnUpdate extends LTBBundle {
  val misPred = Bool()
  val pc = UInt(VAddrBits.W)
  val meta = UInt(cntBits.W)
  val taken = Bool()
  val brTag = new BrqPtr
}

// each column/bank of Loop Termination Buffer
@chiselName
class LTBColumn extends LTBModule {
  val io = IO(new Bundle() {
    // if3 send req
    val req = Input(new LTBColumnReq)
    val if2_fire = Input(Bool())
    val if3_fire = Input(Bool())
    val if4_fire = Input(Bool())
    val outMask = Input(Bool())
    val taken = Input(Bool())
    // send out resp to if4
    val resp = Output(new LTBColumnResp)
    val update = Input(Valid(new LTBColumnUpdate))
    val repair = Input(Bool()) // roll back specCnts in the other 15 LTBs
  })

  class LTBMem extends LTBModule {
    val io = IO(new Bundle {
      val rIdx = Input(UInt(idxLen.W))
      val rdata = Output(new LoopEntry)
      val urIdx = Input(UInt(idxLen.W))
      val urdata = Output(new LoopEntry)
      val wen = Input(Bool())
      val wIdx = Input(UInt(idxLen.W))
      val wdata = Input(new LoopEntry)
      val swen = Input(Bool())
      val swIdx = Input(UInt(idxLen.W))
      val swdata = Input(new LoopEntry)
      val copyCnt = Input(Vec(nRows, Bool()))
    })
    
    // val mem = RegInit(0.U.asTypeOf(Vec(nRows, new LoopEntry)))
    val mem = Mem(nRows, new LoopEntry)
    val rdata = WireInit(mem(io.rIdx))
    io.rdata  := rdata
    when(rdata.specCnt >= rdata.tripCnt) {
      io.rdata.specCnt := rdata.specCnt - rdata.tripCnt
    }
    io.urdata := mem(io.urIdx)
    val wdata = WireInit(io.wdata)
    val swdata = WireInit(io.swdata)
    for (i <- 0 until nRows) {
      val copyValid = io.copyCnt(i)
      when (copyValid && io.swIdx === i.U && io.swen) {
        swdata.specCnt := mem(i).nSpecCnt
      }
      val wd = WireInit(mem(i)) // default for copycnt
      val wen = WireInit(io.copyCnt(i) || io.wen && io.wIdx === i.U || io.swen && io.swIdx === i.U)
      when (!copyValid) {
        when (io.swen) {
          wd := swdata
        }.elsewhen (io.wen) {
          wd := wdata
        }
      }.otherwise {
        wd.specCnt := wd.nSpecCnt
      }
      when (wen) {
        mem.write(i.U, wd)
      }
    }
  }
  // val ltb = Reg(Vec(nRows, new LoopEntry))
  val ltb = Module(new LTBMem).io
  val ltbAddr = new TableAddr(idxLen + 4, PredictWidth)
  val updateIdx = ltbAddr.getBankIdx(io.update.bits.pc)
  // val updateTag = ltbAddr.getTag(io.update.bits.pc)(tagLen - 1, 0)
  // val updateBrTag = io.update.bits.brTag

  val doingReset = RegInit(true.B)
  val resetIdx = RegInit(0.U(idxLen.W))
  resetIdx := resetIdx + doingReset
  when (resetIdx === (nRows - 1).U) { doingReset := false.B }

  // during branch prediction
  val if3_idx = io.req.idx
  val if3_tag = io.req.tag
  val if3_pc = io.req.pc // only for debug
  ltb.rIdx := if3_idx
  val if3_entry = WireInit(ltb.rdata)

  val if4_entry = Reg(new LoopEntry)
  // val if4_entry_reg = RegEnable(if3_entry, io.if3_fire)
  // val if4_entry = WireInit(if4_entry_reg)
  val if4_idx = RegEnable(if3_idx, io.if3_fire)
  val if4_tag = RegEnable(if3_tag, io.if3_fire)
  val if4_pc = RegEnable(if3_pc, io.if3_fire)

  val valid = RegInit(false.B)
  when (io.if4_fire) { valid := false.B }
  when (io.if3_fire) { valid := true.B }
  when (io.update.valid && io.update.bits.misPred) { valid := false.B }

  io.resp.meta := if4_entry.specCnt + 1.U
  // io.resp.exit := if4_tag === if4_entry.tag && (if4_entry.specCnt + 1.U) === if4_entry.tripCnt && valid && !if4_entry.unusable
  io.resp.exit := !if4_entry.unusable && if4_tag === if4_entry.tag && (if4_entry.specCnt + 1.U) === if4_entry.tripCnt && valid && if4_entry.isConf
  // when(!if4_entry.unusable && if4_tag === if4_entry.tag && (if4_entry.specCnt + 1.U) === if4_entry.tripCnt && valid && if4_entry.isConf) {
  //   io.resp.exit := !io.taken
  // }

  // when resolving a branch
  val updateValid = RegNext(io.update.valid)
  val update = RegNext(io.update.bits)

  val updateTag = RegNext(ltbAddr.getTag(io.update.bits.pc)(tagLen - 1, 0))
  val updateBrTag = RegNext(update.brTag)

  ltb.urIdx := updateIdx
  val if3_uEntry = ltb.urdata

  val if4_uEntry = RegNext(if3_uEntry)
  val if4_uIdx = RegNext(updateIdx)
  val if4_uTag = RegNext(updateTag)

  val tagMatch = if4_uEntry.tag === updateTag
  val cntMatch = if4_uEntry.tripCnt === update.meta

  val wEntry = WireInit(if4_uEntry)

  ltb.wIdx := if4_uIdx
  ltb.wdata := wEntry
  ltb.wen := false.B

  // if4 update and write
  when (updateValid && !doingReset) {
    // When a branch resolves and is found to not be in the LTB,
    // it is inserted into the LTB if determined to be sa loop-branch and if it is mispredicted by the default predictor.
    when (!tagMatch && update.misPred) {
      // 没有判断conf是否等于0，以及age是否等于0
      XSDebug("Replace a entry\n")
      wEntry.tag := updateTag
      wEntry.conf := 0.U
      wEntry.age := 7.U
      wEntry.tripCnt := Fill(cntBits, 1.U(1.W))
      wEntry.specCnt := Mux(update.taken, 1.U, 0.U)
      wEntry.nSpecCnt := Mux(update.taken, 1.U, 0.U)
      wEntry.brTag := updateBrTag
      wEntry.unusable := false.B
      // ltb(updateIdx) := wEntry
      ltb.wen := true.B
    }.elsewhen (tagMatch) {
      // During resolution, a taken branch found in the LTB has its nSpecCnt incremented by one.
      when (update.taken) {
        XSDebug("if MisPred, recover specCnt, otherwise, keep client\n")
        wEntry.nSpecCnt := if4_uEntry.nSpecCnt + 1.U
        wEntry.specCnt := Mux(update.misPred/* && !entry.brTag.needBrFlush(updateBrTag)*/, if4_uEntry.nSpecCnt + 1.U, if4_uEntry.specCnt)
        wEntry.conf := Mux(update.misPred, 0.U, if4_uEntry.conf)
        // wEntry.tripCnt := Fill(cntBits, 1.U(1.W))
        wEntry.tripCnt := Mux(update.misPred, Fill(cntBits, 1.U(1.W)), if4_uEntry.tripCnt)
      // A not-taken loop-branch found in the LTB during branch resolution updates its trip count and conf.
      }.otherwise {
        XSDebug("Check tripCnt\n")
        // wEntry.conf := Mux(entry.nSpecCnt === entry.tripCnt, Mux(entry.isLearned, 7.U, entry.conf + 1.U), 0.U)
        // wEntry.conf := Mux(update.misPred, 0.U, Mux(entry.isLearned, 7.U, entry.conf + 1.U))
        wEntry.conf := Mux((if4_uEntry.nSpecCnt + 1.U) === if4_uEntry.tripCnt, Mux(if4_uEntry.isLearned, 7.U, if4_uEntry.conf + 1.U), 0.U)
        wEntry.tripCnt := if4_uEntry.nSpecCnt + 1.U
        // wEntry.tripCnt := update.meta
        wEntry.specCnt := Mux(update.misPred, /*entry.specCnt - update.meta*/0.U, if4_uEntry.specCnt/* - entry.nSpecCnt - 1.U*/)

        wEntry.nSpecCnt := 0.U
        wEntry.brTag := updateBrTag
        wEntry.unusable := update.misPred && (update.meta > if4_uEntry.tripCnt)
      }
      // ltb(updateIdx) := wEntry
      ltb.wen := true.B
    }
  }

  // speculatively update specCnt
  ltb.swen := valid && if4_entry.tag === if4_tag || doingReset
  ltb.swIdx := Mux(doingReset, resetIdx, if4_idx)
  val swEntry = WireInit(if4_entry)
  ltb.swdata := Mux(doingReset, 0.U.asTypeOf(new LoopEntry), swEntry)
  when (io.if4_fire && if4_entry.tag === if4_tag && io.outMask) {
    when ((if4_entry.specCnt + 1.U) === if4_entry.tripCnt && if4_entry.isConf) { // use nSpecCnts
      swEntry.age := 7.U
      // swEntry.specCnt := if4_entry.specCnt + 1.U
      swEntry.specCnt := 0.U
    }.otherwise {
      swEntry.age := Mux(if4_entry.age === 7.U, 7.U, if4_entry.age + 1.U)
      swEntry.specCnt := if4_entry.specCnt + 1.U
    }
  }

  // Bypass
  when(io.if3_fire) {
    when(ltb.swen && if3_idx === if4_idx) {
      XSDebug("Bypass swEntry\n")
      if4_entry := swEntry
      when(io.repair) {if4_entry.specCnt := swEntry.nSpecCnt}
    }.elsewhen(ltb.wen && if3_idx === if4_uIdx) {
      XSDebug("Bypass wEntry\n")
      if4_entry := wEntry
      when(io.repair) {if4_entry.specCnt := wEntry.nSpecCnt}
    }.otherwise {
      if4_entry := if3_entry
      when(io.repair) {if4_entry.specCnt := if3_entry.nSpecCnt}
    }
  }.otherwise {
    when(ltb.swen) {
      XSDebug("spec Update\n")
      if4_entry := swEntry
      when(io.repair) {if4_entry.specCnt := swEntry.nSpecCnt}
    }.elsewhen(ltb.wen && if4_idx === if4_uIdx) {
      XSDebug("Keeping\n")
      if4_entry := wEntry
      when(io.repair) {if4_entry.specCnt := wEntry.nSpecCnt}
    }
  }

  // if4_uEntry bypass
  // when(io.if3_fire) {
    when(ltb.swen && updateIdx === if4_idx) {
      XSDebug("nSpec Bypass swEntry\n")
      if4_uEntry := swEntry
      when(io.repair) {if4_uEntry.specCnt := swEntry.nSpecCnt}
    }.elsewhen(ltb.wen && updateIdx === if4_uIdx) {
      XSDebug("nSpec Bypass wEntry\n")
      if4_uEntry := wEntry
      when(io.repair) {if4_uEntry.specCnt := wEntry.nSpecCnt}
    }.otherwise {
      if4_uEntry := if3_uEntry
      when(io.repair) {if4_uEntry.specCnt := if3_uEntry.nSpecCnt}
    }
  // }.otherwise {
  //   when(ltb.swen && if4_idx === if4_uIdx) {
  //     XSDebug("Update spec update\n")
  //     if4_uEntry := swEntry
  //   }.elsewhen(ltb.wen) {
  //     XSDebug("Update nSpec update\n")
  //     if4_uEntry := wEntry
  //   }
  // }

  // 同一个bank中的if4_entry是否也要bypass


  // Reseting
  // when (doingReset) {
  //   ltb(resetIdx) := 0.U.asTypeOf(new LoopEntry)
  // }

  // when a branch misprediction occurs, all of the nSpecCnts copy their values into the specCnts
  for (i <- 0 until nRows) {
    ltb.copyCnt(i) := io.update.valid && io.update.bits.misPred && i.U =/= updateIdx || io.repair
  }

  // bypass for if4_entry.specCnt
  when (updateValid && !doingReset && valid && if4_uIdx === if4_idx) {
    when (!tagMatch && update.misPred || tagMatch) {
      swEntry.nSpecCnt := wEntry.nSpecCnt
      swEntry.conf := wEntry.conf
      swEntry.tripCnt := wEntry.tripCnt
    }
  } 
  when (io.repair && !doingReset && valid) {
    swEntry.specCnt := if4_entry.nSpecCnt
  }

  if (BPUDebug && debug) {
    //debug info
    XSDebug(doingReset, "Reseting...\n")
    XSDebug("if3_fire=%d if4_fire=%d valid=%d\n", io.if3_fire, io.if4_fire,valid)
    XSDebug("[req] v=%d pc=%x idx=%x tag=%x\n", valid, if3_pc, if3_idx, if3_tag)
    XSDebug("[if4_entry] tag=%x conf=%d age=%d tripCnt=%d specCnt=%d nSpecCnt=%d\n", 
      if4_entry.tag, if4_entry.conf, if4_entry.age, if4_entry.tripCnt, if4_entry.specCnt, if4_entry.nSpecCnt)
    XSDebug("[if3_entry] tag=%x conf=%d age=%d tripCnt=%d specCnt=%d nSpecCnt=%d\n", 
      if3_entry.tag, if3_entry.conf, if3_entry.age, if3_entry.tripCnt, if3_entry.specCnt, if3_entry.nSpecCnt)
    XSDebug(false, true.B, p" brTag=${if4_entry.brTag} unusable=${if4_entry.unusable}\n")
    XSDebug("swen=%d, ltb.swIdx=%d, io.if4_fire=%d, if4_entry.tag=%x, if4_tag=%x, io.outMask=%d\n", valid && if4_entry.tag === if4_tag || doingReset, ltb.swIdx, io.if4_fire, if4_entry.tag, if4_tag, io.outMask)
    XSDebug(io.if4_fire && if4_entry.tag === if4_tag && io.outMask, "[speculative update] new specCnt=%d\n",
      Mux((if4_entry.specCnt + 1.U) === if4_entry.tripCnt, 0.U, if4_entry.specCnt + 1.U))
    XSDebug("[if3_update] v=%d misPred=%d pc=%x idx=%x tag=%x meta=%d taken=%d tagMatch=%d cntMatch=%d\n", io.update.valid, io.update.bits.misPred, io.update.bits.pc, updateIdx, updateTag, io.update.bits.meta, io.update.bits.taken, tagMatch, cntMatch)
    XSDebug("[if4_update] v=%d misPred=%d pc=%x idx=%x tag=%x meta=%d taken=%d tagMatch=%d cntMatch=%d\n", updateValid, update.misPred, update.pc, if4_uIdx, if4_uTag, update.meta, update.taken, tagMatch, cntMatch)
    XSDebug(false, true.B, p" brTag=${updateBrTag}\n")
    XSDebug("[if3_uEntry] tag=%x conf=%d age=%d tripCnt=%d specCnt=%d nSpecCnt=%d\n", if3_uEntry.tag, if3_uEntry.conf, if3_uEntry.age, if3_uEntry.tripCnt, if3_uEntry.specCnt, if3_uEntry.nSpecCnt)
    XSDebug(false, true.B, p" brTag=${if3_uEntry.brTag} unusable=${if3_uEntry.unusable}\n")
    XSDebug("[if4_uEntry] tag=%x conf=%d age=%d tripCnt=%d specCnt=%d nSpecCnt=%d\n", if4_uEntry.tag, if4_uEntry.conf, if4_uEntry.age, if4_uEntry.tripCnt, if4_uEntry.specCnt, if4_uEntry.nSpecCnt)
    XSDebug(false, true.B, p" brTag=${if4_uEntry.brTag} unusable=${if4_uEntry.unusable}\n")
    XSDebug("[wEntry] tag=%x conf=%d age=%d tripCnt=%d specCnt=%d nSpecCnt=%d, wen=%d\n", wEntry.tag, wEntry.conf, wEntry.age, wEntry.tripCnt, wEntry.specCnt, wEntry.nSpecCnt, ltb.wen)
    XSDebug(false, true.B, p" brTag=${wEntry.brTag} unusable=${wEntry.unusable}\n")
    XSDebug(io.update.valid && io.update.bits.misPred || io.repair, "MisPred or repairing, all of the nSpecCnts copy their values into the specCnts\n")
  }

}

@chiselName
class LoopPredictor extends BasePredictor with LTBParams {
  class LoopResp extends Resp {
    val exit = Vec(PredictWidth, Bool())
  }
  class LoopMeta extends Meta {
    val specCnts = Vec(PredictWidth, UInt(cntBits.W))
  }
  class LoopRespIn extends XSBundle {
    val taken = Bool()
    val jmpIdx = UInt(log2Up(PredictWidth).W)
  }

  class LoopIO extends DefaultBasePredictorIO {
    val if3_fire = Input(Bool())
    val respIn = Input(new LoopRespIn)
    val resp = Output(new LoopResp)
    val meta = Output(new LoopMeta)
  }

  override val io = IO(new LoopIO)
  
  val ltbs = Seq.fill(PredictWidth) { Module(new LTBColumn) }

  val ltbAddr = new TableAddr(idxLen + 4, PredictWidth)

  // if3
  val if2_fire = io.pc.valid
  val pc = RegEnable(io.pc.bits, if2_fire) // This is if3_pc
  val tag = ltbAddr.getTag(pc)
  val bank = ltbAddr.getBank(pc)
  val bankIdx = ltbAddr.getBankIdx(pc)

  val updatePC = io.update.bits.pc
  val updateBank = ltbAddr.getBank(updatePC)

  // 只要把同一个packAligned PC的每一项传进16个ltb中即可
  val packetAlignedPC = packetAligned(pc)

  for (i <- 0 until PredictWidth) {
    ltbs(i).io.if2_fire := io.pc.valid
    ltbs(i).io.if3_fire := io.if3_fire
    ltbs(i).io.if4_fire := out_fire
    ltbs(i).io.req.idx := bankIdx
    ltbs(i).io.req.tag := tag
    ltbs(i).io.taken := io.respIn.taken
    // ltbs(i).io.outMask := outMask(i)

    ltbs(i).io.update.valid := i.U === updateBank && io.update.valid && io.update.bits.pd.isBr
    ltbs(i).io.update.bits.misPred := io.update.bits.isMisPred
    ltbs(i).io.update.bits.pc := updatePC
    ltbs(i).io.update.bits.meta := io.update.bits.bpuMeta.specCnt
    ltbs(i).io.update.bits.taken := io.update.bits.taken
    ltbs(i).io.update.bits.brTag := io.update.bits.brTag
    ltbs(i).io.repair := RegNext(i.U =/= updateBank && io.update.valid && (io.update.bits.isMisPred || io.update.bits.isReplay))
  }

  // if4
  val if3_fire = io.if3_fire
  // val inMask = io.inMask // This is if4_mask
  val inMask = io.inMask & (((UIntToOH(io.respIn.jmpIdx)(PredictWidth-1, 0) - 1.U(1.W))<<1)|1.U(1.W))

  for (i <- 0 until PredictWidth) {
    ltbs(i).io.req.pc := packetAlignedPC
    ltbs(i).io.outMask := inMask(i)
  }

  val ltbResps = VecInit((0 until PredictWidth).map(i => ltbs(i).io.resp))

  for (i <- 0 until PredictWidth) {
    io.resp.exit(i) := ltbResps(i).exit
    io.meta.specCnts(i) := ltbResps(i).meta
  }

<<<<<<< HEAD
  ExcitingUtils.addSource(io.resp.exit.reduce(_||_), "perfCntLoopExit", Perf)
  ExcitingUtils.addSource(io.update.valid && io.update.bits.isReplay, "Replay", Perf)
=======
  if (!env.FPGAPlatform) {
    ExcitingUtils.addSource(io.resp.exit.reduce(_||_), "perfCntLoopExit", Perf)
  }
>>>>>>> ab207b13

  if (BPUDebug && debug) {
    // debug info
    XSDebug("[IF2][req] fire=%d fetchpc=%x\n", if2_fire, io.pc.bits)
    XSDebug("[IF3][req] fire=%d fetchpc=%x\n", if3_fire, pc)
    XSDebug("[IF4][req] fire=%d bank=%d packetAlignedPC=%x bankIdx=%x tag=%x\n", out_fire, bank, packetAlignedPC, bankIdx, tag)
    XSDebug("[IF4][req] inMask=%b\n", inMask)
    XSDebug("jmpIdx=%d, jmpMask=%b\n", io.respIn.jmpIdx, (((UIntToOH(io.respIn.jmpIdx)(PredictWidth-1, 0) - 1.U(1.W))<<1)|1.U(1.W)))

    XSDebug("[IF4][req] updatePC=%x updateBank=%d, updateValid=%d, isBr=%d, isReplay=%d\n", updatePC, updateBank, io.update.valid, io.update.bits.pd.isBr, io.update.bits.isReplay)
    XSDebug("[IF4][req] isMisPred=%d updateSpecCnt=%d, taken=%d\n", io.update.bits.isMisPred, io.update.bits.bpuMeta.specCnt, io.update.bits.taken)

    // XSDebug(false, true.B, "\n")
    for (i <- 0 until PredictWidth) {
      XSDebug(out_fire && (i.U === 0.U || i.U === 4.U || i.U === 8.U || i.U === 12.U), "[IF4][resps]")
      XSDebug(false, out_fire, "[i:%d, e:%d, s:%d] ", i.U, io.resp.exit(i), io.meta.specCnts(i))
      XSDebug(false, out_fire && (i.U === 3.U || i.U === 7.U || i.U === 11.U || i.U === 15.U), "\n")
    }
  }
}<|MERGE_RESOLUTION|>--- conflicted
+++ resolved
@@ -426,14 +426,10 @@
     io.meta.specCnts(i) := ltbResps(i).meta
   }
 
-<<<<<<< HEAD
-  ExcitingUtils.addSource(io.resp.exit.reduce(_||_), "perfCntLoopExit", Perf)
+  if (!env.FPGAPlatform) {
   ExcitingUtils.addSource(io.update.valid && io.update.bits.isReplay, "Replay", Perf)
-=======
-  if (!env.FPGAPlatform) {
     ExcitingUtils.addSource(io.resp.exit.reduce(_||_), "perfCntLoopExit", Perf)
   }
->>>>>>> ab207b13
 
   if (BPUDebug && debug) {
     // debug info

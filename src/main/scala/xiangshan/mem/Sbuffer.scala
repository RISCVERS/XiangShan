package xiangshan.mem

import chisel3._
import chisel3.util._
import xiangshan._
import utils._
import xiangshan.cache._
import utils.ParallelAND
import utils.TrueLRU


class SbufferUserBundle extends XSBundle {
  val pc = UInt(VAddrBits.W) //for debug
  val lsroqId = UInt(log2Up(LsroqSize).W)
}

trait HasSBufferConst extends HasXSParameter {
  val sBufferIndexWidth: Int = log2Up(StoreBufferSize) // a.k.a. index of cache line

  // paddr = tag + offset
  val tagWidth: Int = PAddrBits - log2Up(CacheLineSize / 8)
  val offsetWidth: Int = log2Up(CacheLineSize / 8)

  val lruCounterWidth: Int = 8

  val cacheMaskWidth: Int = CacheLineSize / 8
  val instMaskWidth: Int = XLEN / 8
}

class SBufferCacheLine extends XSBundle with HasSBufferConst {
  val valid = Bool()
  val tag = UInt(tagWidth.W)
  val data = Vec(cacheMaskWidth, UInt(8.W))// UInt(CacheLineSize.W)
  val mask = Vec(cacheMaskWidth, Bool())
  val lruCnt = UInt(lruCounterWidth.W)
}

class UpdateInfo extends XSBundle with HasSBufferConst {
  val idx: UInt = UInt(sBufferIndexWidth.W) // cache index effected by this store req
  val newTag: UInt = UInt(tagWidth.W)
  val newMask: Vec[Bool] = Vec(cacheMaskWidth, Bool())
  val newData: Vec[UInt] = Vec(cacheMaskWidth, UInt(8.W))

  val isForward: Bool = Bool() // this req has same tag as some former req
  val isUpdated: Bool = Bool()
  val isInserted: Bool = Bool()
  val isIgnored: Bool = Bool()
}

// Store buffer for XiangShan Out of Order LSU
class Sbuffer extends XSModule with HasSBufferConst {
  val io = IO(new Bundle() {
    val in = Vec(StorePipelineWidth, Flipped(Decoupled(new DCacheStoreReq)))
    val dcache = new DCacheStoreIO
    val forward = Vec(LoadPipelineWidth, Flipped(new LoadForwardQueryIO))
  })

  val cache: Vec[SBufferCacheLine] = RegInit(VecInit(Seq.fill(StoreBufferSize)(0.U.asTypeOf(new SBufferCacheLine))))

  val updateInfo = WireInit(VecInit(Seq.fill(StorePipelineWidth)(0.U.asTypeOf(new UpdateInfo))))
  updateInfo := DontCare

  val lru = new TrueLRU(StoreBufferSize)

  def getTag(pa: UInt): UInt =
    pa(PAddrBits - 1, PAddrBits - tagWidth)

  def getByteOffset(pa: UInt): UInt =
    pa(offsetWidth - 1, log2Up(8))

  // check if cacheIdx is modified by former request in this cycle
  def busy(cacheIdx: UInt, max: Int): Bool = {
    if (max == 0)
      false.B
    else
      ParallelOR((0 until max).map(i => (updateInfo(i).idx === cacheIdx && io.in(i).valid))).asBool()
  }



  // Get retired store from lsroq
  //--------------------------------------------------------------------------------------------------------------------
  for (storeIdx <- 0 until StorePipelineWidth) {
    io.in(storeIdx).ready := false.B // when there is empty line or target address already in this buffer, assert true
    // otherwise, assert false
    // when d-cache write port is valid, write back the oldest line to d-cache

    updateInfo(storeIdx).isForward := false.B
    updateInfo(storeIdx).isUpdated := false.B
    updateInfo(storeIdx).isInserted := false.B
    updateInfo(storeIdx).isIgnored := false.B

    // 0. compare with former requests
    for (formerIdx <- 0 until storeIdx) {
      // i: former request
      when (getTag(io.in(storeIdx).bits.addr) === updateInfo(formerIdx).newTag && !updateInfo(formerIdx).isIgnored) {
        updateInfo(storeIdx).isForward := true.B
        updateInfo(storeIdx).idx := updateInfo(formerIdx).idx


        updateInfo(storeIdx).newTag := updateInfo(formerIdx).newTag
        // update mask and data
        (0 until cacheMaskWidth).foreach(i => {
          when (i.U < (getByteOffset(io.in(storeIdx).bits.addr) << 3).asUInt() ||
            i.U > ((getByteOffset(io.in(storeIdx).bits.addr) << 3) | 7.U)) {
            updateInfo(storeIdx).newMask(i) := updateInfo(formerIdx).newMask(i)
            updateInfo(storeIdx).newData(i) := updateInfo(formerIdx).newData(i)
          } otherwise {
            when (io.in(storeIdx).bits.mask.asBools()(i % 8)) {
              updateInfo(storeIdx).newMask(i) := true.B
              updateInfo(storeIdx).newData(i) := io.in(storeIdx).bits.data(8 * (i % 8 + 1) - 1, 8 * (i % 8))
            } .otherwise {
              updateInfo(storeIdx).newMask(i) := updateInfo(formerIdx).newMask(i)
              updateInfo(storeIdx).newData(i) := updateInfo(formerIdx).newData(i)
            }
          }
        })

      }
    }


    // 1. search for existing lines
    for (bufIdx <- 0 until StoreBufferSize) {
      when (!updateInfo(storeIdx).isForward && (getTag(io.in(storeIdx).bits.addr) === cache(bufIdx).tag) && cache(bufIdx).valid) {
        // mark this line as UPDATE
        updateInfo(storeIdx).isUpdated := true.B
        updateInfo(storeIdx).idx := bufIdx.U
        updateInfo(storeIdx).newTag := getTag(io.in(storeIdx).bits.addr)

        // update mask and data
        (0 until cacheMaskWidth).foreach(i => {
          when (i.U < (getByteOffset(io.in(storeIdx).bits.addr) << 3).asUInt() ||
            i.U > ((getByteOffset(io.in(storeIdx).bits.addr) << 3) | 7.U)) {
            updateInfo(storeIdx).newMask(i) := cache(bufIdx).mask(i)
            updateInfo(storeIdx).newData(i) := cache(bufIdx).data(i)
          } otherwise {
            when (io.in(storeIdx).bits.mask.asBools()(i % 8)) {
              updateInfo(storeIdx).newMask(i) := true.B
              updateInfo(storeIdx).newData(i) := io.in(storeIdx).bits.data(8 * (i % 8 + 1) - 1, 8 * (i % 8))
            } .otherwise {
              updateInfo(storeIdx).newMask(i) := cache(bufIdx).mask(i)
              updateInfo(storeIdx).newData(i) := cache(bufIdx).data(i)
            }
          }
        })

        XSInfo("Update line#%d with tag %x, mask: %x, data: %x\n", bufIdx.U, cache(bufIdx).tag,
          io.in(storeIdx).bits.mask, io.in(storeIdx).bits.data)
      }
    }


    // 2. not found target address in existing lines, try to insert a new line
    val freeVec = WireInit(VecInit((0 until StoreBufferSize).map(i => cache(i).valid || busy(i.U, storeIdx))))
    val hasFree = !ParallelAND(freeVec)
    val nextFree = PriorityEncoder(freeVec.map(i => !i))
    //    XSInfo("hasFree: %d, nextFreeIdx: %d\n", hasFree, nextFree)

    when (!updateInfo(storeIdx).isForward && !updateInfo(storeIdx).isUpdated && hasFree) {
      updateInfo(storeIdx).isInserted := true.B
      updateInfo(storeIdx).idx := nextFree
      updateInfo(storeIdx).newTag := getTag(io.in(storeIdx).bits.addr)

      // set mask and data
      (0 until cacheMaskWidth).foreach(i => {
        when (i.U < (getByteOffset(io.in(storeIdx).bits.addr) << 3).asUInt() ||
          i.U > ((getByteOffset(io.in(storeIdx).bits.addr) << 3) | 7.U)) {
          updateInfo(storeIdx).newMask(i) := false.B
          updateInfo(storeIdx).newData(i) := 0.U
        } otherwise {
          when (io.in(storeIdx).bits.mask.asBools()(i % 8)) {
            updateInfo(storeIdx).newMask(i) := true.B
            updateInfo(storeIdx).newData(i) := io.in(storeIdx).bits.data(8 * (i % 8 + 1) - 1, 8 * (i % 8))
            XSInfo("[%d] write data %x\n", i.U, io.in(storeIdx).bits.data(8 * (i % 8 + 1) - 1, 8 * (i % 8)))
          } .otherwise {
            updateInfo(storeIdx).newMask(i) := false.B
            updateInfo(storeIdx).newData(i) := 0.U
          }
        }
      })

      XSInfo("Insert into line#%d with tag %x, mask: %x, data: %x, pa: %x\n", nextFree, getTag(io.in(storeIdx).bits.addr),
        io.in(storeIdx).bits.mask, io.in(storeIdx).bits.data, io.in(storeIdx).bits.addr)
    }

    // 3. not enough space for this query
    when (!updateInfo(storeIdx).isForward && !updateInfo(storeIdx).isUpdated && !updateInfo(storeIdx).isInserted) {
      updateInfo(storeIdx).isIgnored := true.B
    }

    XSInfo(updateInfo(storeIdx).isUpdated && updateInfo(storeIdx).isInserted, "Error: one line is both updated and inserted!\n")

    io.in(storeIdx).ready := updateInfo(storeIdx).isUpdated || updateInfo(storeIdx).isInserted || updateInfo(storeIdx).isForward

    when(io.in(storeIdx).fire()){


      // Update or Forward
      // ----------------------------------------
      when(updateInfo(storeIdx).isUpdated || updateInfo(storeIdx).isForward) {
        // clear lruCnt
//        cache(updateInfo(storeIdx).idx).lruCnt := 0.U
        lru.access(updateInfo(storeIdx).idx)
        // update mask and data
        cache(updateInfo(storeIdx).idx).data := updateInfo(storeIdx).newData
        cache(updateInfo(storeIdx).idx).mask := updateInfo(storeIdx).newMask


        // Insert
        // ----------------------------------------
      } .elsewhen(updateInfo(storeIdx).isInserted) {
        // clear lruCnt
//        cache(updateInfo(storeIdx).idx).lruCnt := 0.U
        lru.access(updateInfo(storeIdx).idx)
        // set valid
        cache(updateInfo(storeIdx).idx).valid := true.B
        // set tag
        cache(updateInfo(storeIdx).idx).tag := updateInfo(storeIdx).newTag
        // update mask and data
        cache(updateInfo(storeIdx).idx).data := updateInfo(storeIdx).newData
        cache(updateInfo(storeIdx).idx).mask := updateInfo(storeIdx).newMask
      } // ignore UNCHANGED & EVICTED state
    }
  }


  // Update lruCnt
  //--------------------------------------------------------------------------------------------------------------------
//  (0 until StoreBufferSize).foreach(i => {
//    for (j <- 0 until StorePipelineWidth) {
//      when(cache(i).valid && !(updateInfo(j).idx === i.U && !updateInfo(j).isIgnored)) {
//        cache(i).lruCnt := cache(i).lruCnt + 1.U
//      }
//    }
//  })


  // Write back to d-cache
  //--------------------------------------------------------------------------------------------------------------------
  val waitingCacheLine: SBufferCacheLine = RegInit(0.U.asTypeOf(new SBufferCacheLine))

  val validCnt: UInt = Wire(UInt(4.W))
  validCnt := PopCount((0 until StoreBufferSize).map(i => cache(i).valid))
  XSInfo("[ %d ] lines valid this cycle\n", validCnt)

//  def older(a: UInt, b: UInt): UInt = {
//    Mux(cache(a).lruCnt >= cache(b).lruCnt, a, b)
//  }
  // TODO: refine LRU implementation
  val oldestLineIdx: UInt = Wire(UInt(sBufferIndexWidth.W))
//  oldestLineIdx := ParallelOperation((0 until StoreBufferSize).map(_.U), (a, b) => older(a.asUInt(), b.asUInt()))
  oldestLineIdx := lru.way
  XSInfo("Least recently used #[ %d ] line\n", validCnt)

  io.dcache.req.valid := false.B //needWriteToCache
  io.dcache.req.bits.addr := DontCare
  io.dcache.req.bits.data := DontCare
  io.dcache.req.bits.mask := DontCare

  io.dcache.req.bits.cmd := DontCare // NOT USED
  io.dcache.req.bits.meta := DontCare // NOT USED
  io.dcache.resp.ready := waitingCacheLine.valid


  when (validCnt + 2.U >= StoreBufferSize.U && !waitingCacheLine.valid) {
    // assert valid and send data + mask + addr(ends with 000b) to d-cache
    io.dcache.req.bits.addr := Cat(cache(oldestLineIdx).tag, 0.U(3.W))

    when (!busy(oldestLineIdx, StorePipelineWidth)) {
      io.dcache.req.bits.data := cache(oldestLineIdx).data.asUInt()
      io.dcache.req.bits.mask := cache(oldestLineIdx).mask.asUInt()
    }

    for (i <- 0 until StorePipelineWidth) {
      when (updateInfo(i).idx === oldestLineIdx && updateInfo(i).isUpdated && io.in(i).valid) {
        io.dcache.req.bits.data := updateInfo(i).newData.asUInt()
        io.dcache.req.bits.mask := updateInfo(i).newMask.asUInt()
      }
    }

    io.dcache.req.valid := true.B
  }

  when(io.dcache.req.fire()){
    // save current req
    waitingCacheLine.valid := true.B
    waitingCacheLine := cache(oldestLineIdx)

    cache(oldestLineIdx).valid := false.B
  }

  when(io.dcache.resp.fire()) {
    waitingCacheLine.valid := false.B
    lru.miss
    XSInfo("recv resp from dcache. wb tag %x\n", waitingCacheLine.tag)
  }


  // loadForwardQuery
  //--------------------------------------------------------------------------------------------------------------------
  (0 until LoadPipelineWidth).map(loadIdx => {
    io.forward(loadIdx).forwardMask := VecInit(List.fill(instMaskWidth)(false.B))
    io.forward(loadIdx).forwardData := DontCare

    when(getTag(io.forward(loadIdx).paddr) === waitingCacheLine.tag) {
      (0 until XLEN / 8).map(i => {
        io.forward(loadIdx).forwardData(i) := waitingCacheLine.data(i.U + getByteOffset(io.forward(loadIdx).paddr))
        io.forward(loadIdx).forwardMask(i) := waitingCacheLine.mask(i.U + getByteOffset(io.forward(loadIdx).paddr))
      })
    } .otherwise {
      (0 until StoreBufferSize).foreach(sBufIdx => {
        when(getTag(io.forward(loadIdx).paddr) === cache(sBufIdx).tag) {
          // send data with mask in this line
          // this mask is not 'mask for cache line' and we need to check low bits of paddr
          // to get certain part of one line
          // P.S. data in io.in will be manipulated by lsroq

          (0 until XLEN / 8).map(i => {
            io.forward(loadIdx).forwardData(i) := cache(sBufIdx).data(i.U + getByteOffset(io.forward(loadIdx).paddr))
            io.forward(loadIdx).forwardMask(i) := cache(sBufIdx).mask(i.U + getByteOffset(io.forward(loadIdx).paddr))
          })
        }
      })
    }
  })

  // additional logs
  XSInfo(io.in(0).fire(), "ensbuffer addr 0x%x wdata 0x%x\n", io.in(0).bits.addr, io.in(0).bits.data)
  XSInfo(io.in(1).fire(), "ensbuffer addr 0x%x wdata 0x%x\n", io.in(1).bits.addr, io.in(1).bits.data)
  XSInfo(io.dcache.req.fire(), "desbuffer addr 0x%x wdata 0x%x\n", io.dcache.req.bits.addr, io.dcache.req.bits.data)
}
  
// Fake Store buffer for XiangShan Out of Order LSU
// NutShell DCache Interface
class FakeSbuffer extends XSModule {
  val io = IO(new Bundle() {
    val in = Vec(StorePipelineWidth, Flipped(Decoupled(new DCacheStoreReq)))
    val dcache = new DCacheStoreIO
    val forward = Vec(LoadPipelineWidth, Flipped(new LoadForwardQueryIO))
  })

  io.in(1) := DontCare
  io.in(1).ready := false.B
  assert(!(io.in(1).ready && !io.in(0).ready))
  // To make lsroq logic simpler, we assume io.in(0).ready == io.in(1).ready ?

  // store req will go to DCache directly, forward is not needed here
  (0 until 2).map(i => {
    io.forward(i) := DontCare
    io.forward(i).forwardMask := 0.U(8.W).asBools
  })

  io.dcache.req <> io.in(0)
  // update req data / mask according to pc
  val wdataVec = WireInit(VecInit(Seq.fill(8)(0.U(64.W))))
<<<<<<< HEAD
  wdataVec(io.in(0).bits.addr(5,3)) := io.in(0).bits.data
  io.dcache.req.bits.data := wdataVec.asUInt
  io.dcache.req.bits.mask := io.in(0).bits.mask << io.in(0).bits.addr(5,3)
=======
  val wmaskVec = WireInit(VecInit(Seq.fill(8)(0.U(8.W))))
  wdataVec(io.in(0).bits.addr(5,3)) := io.in(0).bits.data
  wmaskVec(io.in(0).bits.addr(5,3)) := io.in(0).bits.mask
  io.dcache.req.bits.data := wdataVec.asUInt
  io.dcache.req.bits.mask := wmaskVec.asUInt
>>>>>>> 3cd10d60
  io.dcache.resp.ready := true.B
  XSInfo(io.in(0).fire(), "ensbuffer addr 0x%x wdata 0x%x mask %b\n", io.in(0).bits.addr, io.in(0).bits.data, io.in(0).bits.mask)
  XSInfo(io.in(1).fire(), "ensbuffer addr 0x%x wdata 0x%x mask %b\n", io.in(1).bits.addr, io.in(1).bits.data, io.in(0).bits.mask)
  XSInfo(io.dcache.req.fire(), "desbuffer addr 0x%x wdata 0x%x mask %b\n", io.dcache.req.bits.addr, io.dcache.req.bits.data, io.dcache.req.bits.mask)
}<|MERGE_RESOLUTION|>--- conflicted
+++ resolved
@@ -354,17 +354,11 @@
   io.dcache.req <> io.in(0)
   // update req data / mask according to pc
   val wdataVec = WireInit(VecInit(Seq.fill(8)(0.U(64.W))))
-<<<<<<< HEAD
-  wdataVec(io.in(0).bits.addr(5,3)) := io.in(0).bits.data
-  io.dcache.req.bits.data := wdataVec.asUInt
-  io.dcache.req.bits.mask := io.in(0).bits.mask << io.in(0).bits.addr(5,3)
-=======
   val wmaskVec = WireInit(VecInit(Seq.fill(8)(0.U(8.W))))
   wdataVec(io.in(0).bits.addr(5,3)) := io.in(0).bits.data
   wmaskVec(io.in(0).bits.addr(5,3)) := io.in(0).bits.mask
   io.dcache.req.bits.data := wdataVec.asUInt
   io.dcache.req.bits.mask := wmaskVec.asUInt
->>>>>>> 3cd10d60
   io.dcache.resp.ready := true.B
   XSInfo(io.in(0).fire(), "ensbuffer addr 0x%x wdata 0x%x mask %b\n", io.in(0).bits.addr, io.in(0).bits.data, io.in(0).bits.mask)
   XSInfo(io.in(1).fire(), "ensbuffer addr 0x%x wdata 0x%x mask %b\n", io.in(1).bits.addr, io.in(1).bits.data, io.in(0).bits.mask)

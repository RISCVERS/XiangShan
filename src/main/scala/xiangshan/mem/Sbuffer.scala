package xiangshan.mem

import chisel3._
import chisel3.util._
import xiangshan._
import utils._
import xiangshan.cache._
import utils.ParallelAND
import utils.TrueLRU

class SbufferUserBundle extends XSBundle {
  val pc = UInt(VAddrBits.W) //for debug
  val lsroqId = UInt(log2Up(LsroqSize).W)
}

trait HasSBufferConst extends HasXSParameter {
  val sBufferIndexWidth: Int = log2Up(StoreBufferSize) // a.k.a. index of cache line

  // paddr = tag + offset
  val tagWidth: Int = PAddrBits - log2Up(CacheLineSize / 8)
  val offsetWidth: Int = log2Up(CacheLineSize / 8)

  val cacheMaskWidth: Int = CacheLineSize / 8
  val instMaskWidth: Int = XLEN / 8
}

class SBufferCacheLine extends XSBundle with HasSBufferConst {
  val valid = Bool()
  val tag = UInt(tagWidth.W)
  val data = Vec(cacheMaskWidth, UInt(8.W))// UInt(CacheLineSize.W)
  val mask = Vec(cacheMaskWidth, Bool())
}

class UpdateInfo extends XSBundle with HasSBufferConst {
  val idx: UInt = UInt(sBufferIndexWidth.W) // cache index effected by this store req
  val newTag: UInt = UInt(tagWidth.W)
  val newMask: Vec[Bool] = Vec(cacheMaskWidth, Bool())
  val newData: Vec[UInt] = Vec(cacheMaskWidth, UInt(8.W))

  val isForward: Bool = Bool() // this req has same tag as some former req
  val isUpdated: Bool = Bool()
  val isInserted: Bool = Bool()
  val isIgnored: Bool = Bool()
}

class SbufferFlushBundle extends Bundle {
  val req_valid = Output(Bool())
  val req_ready = Input(Bool())
  val resp_valid = Input(Bool())
}

// Store buffer for XiangShan Out of Order LSU
class Sbuffer extends XSModule with HasSBufferConst {
  val io = IO(new Bundle() {
    val in = Vec(StorePipelineWidth, Flipped(Decoupled(new DCacheWordReq )))
    val dcache = new DCacheStoreIO
    val forward = Vec(LoadPipelineWidth, Flipped(new LoadForwardQueryIO))
<<<<<<< HEAD
    val flush = new Bundle {
      val valid = Input(Bool())
      val empty = Output(Bool())
    } // sbuffer flush
=======

    // sbuffer flush
    val flush = Flipped(new SbufferFlushBundle)
>>>>>>> fa084740
  })

  val cache: Vec[SBufferCacheLine] = RegInit(VecInit(Seq.fill(StoreBufferSize)(0.U.asTypeOf(new SBufferCacheLine))))

  val updateInfo = WireInit(VecInit(Seq.fill(StorePipelineWidth)(0.U.asTypeOf(new UpdateInfo))))
  updateInfo := DontCare

  val lru = new TrueLRU(StoreBufferSize)

  def getTag(pa: UInt): UInt =
    pa(PAddrBits - 1, PAddrBits - tagWidth)

  def getAddr(tag: UInt): UInt =
    Cat(tag, 0.U((PAddrBits - tagWidth).W))

  def getByteOffset(pa: UInt): UInt =
    Cat(pa(offsetWidth - 1, log2Up(8)), Fill(3, 0.U))

  // check if cacheIdx is modified by former request in this cycle
  def busy(cacheIdx: UInt, max: Int): Bool = {
    if (max == 0)
      false.B
    else
      ParallelOR((0 until max).map(i => updateInfo(i).idx === cacheIdx && io.in(i).valid)).asBool()
  }


  val lru_accessed = WireInit(VecInit(Seq.fill(StorePipelineWidth)(false.B)))

  // Get retired store from lsroq
  //--------------------------------------------------------------------------------------------------------------------
  for (storeIdx <- 0 until StorePipelineWidth) {
    io.in(storeIdx).ready := false.B // when there is empty line or target address already in this buffer, assert true
    // otherwise, assert false
    // when d-cache write port is valid, write back the oldest line to d-cache

    updateInfo(storeIdx).isForward := false.B
    updateInfo(storeIdx).isUpdated := false.B
    updateInfo(storeIdx).isInserted := false.B
    updateInfo(storeIdx).isIgnored := false.B

    // 0. compare with former requests
    for (formerIdx <- 0 until storeIdx) {
      // i: former request
      when ((getTag(io.in(storeIdx).bits.addr) === updateInfo(formerIdx).newTag) &&
        (updateInfo(formerIdx).isUpdated || updateInfo(formerIdx).isInserted) && io.in(storeIdx).valid && io.in(formerIdx).valid) {
        updateInfo(storeIdx).isForward := true.B
        updateInfo(formerIdx).isIgnored := true.B
        updateInfo(storeIdx).idx := updateInfo(formerIdx).idx
        XSDebug("req#%d writes same line with req#%d\n", storeIdx.U, formerIdx.U)

        updateInfo(storeIdx).isInserted := updateInfo(formerIdx).isInserted
        updateInfo(storeIdx).isUpdated := updateInfo(formerIdx).isUpdated


        updateInfo(storeIdx).newTag := updateInfo(formerIdx).newTag
        // update mask and data
        (0 until cacheMaskWidth).foreach(i => {
          when (i.U < getByteOffset(io.in(storeIdx).bits.addr).asUInt() ||
            i.U > (getByteOffset(io.in(storeIdx).bits.addr) | 7.U)) {
            updateInfo(storeIdx).newMask(i) := updateInfo(formerIdx).newMask(i)
            updateInfo(storeIdx).newData(i) := updateInfo(formerIdx).newData(i)
          } otherwise {
            when (io.in(storeIdx).bits.mask.asBools()(i % 8)) {
              updateInfo(storeIdx).newMask(i) := true.B
              updateInfo(storeIdx).newData(i) := io.in(storeIdx).bits.data(8 * (i % 8 + 1) - 1, 8 * (i % 8))
            } .otherwise {
              updateInfo(storeIdx).newMask(i) := updateInfo(formerIdx).newMask(i)
              updateInfo(storeIdx).newData(i) := updateInfo(formerIdx).newData(i)
            }
          }
        })

      }
    }


    // 1. search for existing lines
    for (bufIdx <- 0 until StoreBufferSize) {
      when (!updateInfo(storeIdx).isForward && (getTag(io.in(storeIdx).bits.addr) === cache(bufIdx).tag) && cache(bufIdx).valid && io.in(storeIdx).valid) {
        // mark this line as UPDATE
        updateInfo(storeIdx).isUpdated := true.B
        updateInfo(storeIdx).idx := bufIdx.U
        updateInfo(storeIdx).newTag := getTag(io.in(storeIdx).bits.addr)

        // update mask and data
        (0 until cacheMaskWidth).foreach(i => {
          when (i.U < getByteOffset(io.in(storeIdx).bits.addr).asUInt() ||
            i.U > (getByteOffset(io.in(storeIdx).bits.addr) | 7.U)) {
            updateInfo(storeIdx).newMask(i) := cache(bufIdx).mask(i)
            updateInfo(storeIdx).newData(i) := cache(bufIdx).data(i)
          } otherwise {
            when (io.in(storeIdx).bits.mask.asBools()(i % 8)) {
              updateInfo(storeIdx).newMask(i) := true.B
              updateInfo(storeIdx).newData(i) := io.in(storeIdx).bits.data(8 * (i % 8 + 1) - 1, 8 * (i % 8))
            } .otherwise {
              updateInfo(storeIdx).newMask(i) := cache(bufIdx).mask(i)
              updateInfo(storeIdx).newData(i) := cache(bufIdx).data(i)
            }
          }
        })


      }
    }


    // 2. not found target address in existing lines, try to insert a new line
    val freeVec = WireInit(VecInit((0 until StoreBufferSize).map(i => cache(i).valid || busy(i.U, storeIdx))))
    val hasFree = !ParallelAND(freeVec)
    val nextFree = PriorityEncoder(freeVec.map(i => !i))
    //    XSInfo("hasFree: %d, nextFreeIdx: %d\n", hasFree, nextFree)

    when (!updateInfo(storeIdx).isForward && !updateInfo(storeIdx).isUpdated && hasFree && io.in(storeIdx).valid) {
      updateInfo(storeIdx).isInserted := true.B
      updateInfo(storeIdx).idx := nextFree
      updateInfo(storeIdx).newTag := getTag(io.in(storeIdx).bits.addr)

      // set mask and data
      (0 until cacheMaskWidth).foreach(i => {
        when (i.U < getByteOffset(io.in(storeIdx).bits.addr).asUInt() ||
          i.U > (getByteOffset(io.in(storeIdx).bits.addr) | 7.U)) {
          updateInfo(storeIdx).newMask(i) := false.B
          updateInfo(storeIdx).newData(i) := 0.U
        } otherwise {
          when (io.in(storeIdx).bits.mask.asBools()(i % 8)) {
            updateInfo(storeIdx).newMask(i) := true.B
            updateInfo(storeIdx).newData(i) := io.in(storeIdx).bits.data(8 * (i % 8 + 1) - 1, 8 * (i % 8))
//            XSInfo("[%d] write data %x\n", i.U, io.in(storeIdx).bits.data(8 * (i % 8 + 1) - 1, 8 * (i % 8)))
          } .otherwise {
            updateInfo(storeIdx).newMask(i) := false.B
            updateInfo(storeIdx).newData(i) := 0.U
          }
        }
      })


    }

    // 3. not enough space for this query
    when (!updateInfo(storeIdx).isForward && !updateInfo(storeIdx).isUpdated && !updateInfo(storeIdx).isInserted) {
      updateInfo(storeIdx).isIgnored := true.B
    }

    XSInfo(updateInfo(storeIdx).isUpdated && updateInfo(storeIdx).isInserted, "Error: one line is both updated and inserted!\n")

    if (storeIdx > 0)
      io.in(storeIdx).ready := io.in(storeIdx - 1).ready && (updateInfo(storeIdx).isUpdated || updateInfo(storeIdx).isInserted)
    else
      io.in(storeIdx).ready := updateInfo(storeIdx).isUpdated || updateInfo(storeIdx).isInserted

    when(io.in(storeIdx).fire()){


      when(updateInfo(storeIdx).isIgnored) {
        XSInfo("Ignore req#%d with paddr %x, mask %x, data %x\n", storeIdx.U, io.in(storeIdx).bits.addr, io.in(storeIdx).bits.mask, io.in(storeIdx).bits.data)


        // Update
        // ----------------------------------------
      } .elsewhen(updateInfo(storeIdx).isUpdated) {
        // clear lruCnt
//        cache(updateInfo(storeIdx).idx).lruCnt := 0.U
        lru.access(updateInfo(storeIdx).idx)
        lru_accessed(storeIdx) := true.B
        // update mask and data
//        cache(updateInfo(storeIdx).idx).data := updateInfo(storeIdx).newData
        cache(updateInfo(storeIdx).idx).data.zipWithIndex.foreach { case (int, i) =>
          int := updateInfo(storeIdx).newData(i)
        }
//        cache(updateInfo(storeIdx).idx).mask := updateInfo(storeIdx).newMask
        cache(updateInfo(storeIdx).idx).mask.zipWithIndex.foreach { case (int, i) =>
          int := updateInfo(storeIdx).newMask(i)
        }

        XSInfo("Update line#%d with tag %x, mask %x, data %x\n", updateInfo(storeIdx).idx, cache(updateInfo(storeIdx).idx).tag,
          io.in(storeIdx).bits.mask, io.in(storeIdx).bits.data)


        // Insert
        // ----------------------------------------
      } .elsewhen(updateInfo(storeIdx).isInserted) {
        // clear lruCnt
//        cache(updateInfo(storeIdx).idx).lruCnt := 0.U
        lru.access(updateInfo(storeIdx).idx)
        lru_accessed(storeIdx) := true.B
        // set valid
        cache(updateInfo(storeIdx).idx).valid := true.B
        // set tag
        cache(updateInfo(storeIdx).idx).tag := updateInfo(storeIdx).newTag
        // update mask and data
//        cache(updateInfo(storeIdx).idx).data := updateInfo(storeIdx).newData
//        cache(updateInfo(storeIdx).idx).mask := updateInfo(storeIdx).newMask
        cache(updateInfo(storeIdx).idx).data.zipWithIndex.foreach { case (int, i) =>
          int := updateInfo(storeIdx).newData(i)
        }
        cache(updateInfo(storeIdx).idx).mask.zipWithIndex.foreach { case (int, i) =>
          int := updateInfo(storeIdx).newMask(i)
        }

        XSInfo("Insert into line#%d with tag %x, mask: %x, data: %x, pa: %x\n", updateInfo(storeIdx).idx, getTag(io.in(storeIdx).bits.addr),
          io.in(storeIdx).bits.mask, io.in(storeIdx).bits.data, io.in(storeIdx).bits.addr)
      } // ignore UNCHANGED & EVICTED state
    }
  }


  // Write back to d-cache
  //--------------------------------------------------------------------------------------------------------------------

  val WriteBackPortCount = 2
  val FlushPort = 0  // flush has higher priority
  val EvictionPort = 1

  val wb_arb = Module(new Arbiter(UInt(), WriteBackPortCount))
  val wb_resp = WireInit(false.B)

  val waitingCacheLine: SBufferCacheLine = RegInit(0.U.asTypeOf(new SBufferCacheLine))


  // LRU eviction
  //-------------------------------------------------
  val validCnt: UInt = Wire(UInt((sBufferIndexWidth + 1).W))
  validCnt := PopCount((0 until StoreBufferSize).map(i => cache(i).valid))
  XSInfo("[ %d ] lines valid this cycle\n", validCnt)

  val oldestLineIdx: UInt = Wire(UInt(sBufferIndexWidth.W))
  oldestLineIdx := lru.way
  XSInfo("Least recently used #[ %d ] line\n", oldestLineIdx)


  // eviction state machine
  val e_wb_req :: e_wb_resp :: Nil = Enum(2)
  val eviction_state = RegInit(e_wb_req)

  wb_arb.io.in(EvictionPort).valid := false.B
  wb_arb.io.in(EvictionPort).bits  := DontCare

  when (eviction_state === e_wb_req) {
    wb_arb.io.in(EvictionPort).valid := validCnt === StoreBufferSize.U && !waitingCacheLine.valid
    wb_arb.io.in(EvictionPort).bits  := oldestLineIdx
    when (wb_arb.io.in(EvictionPort).fire()) {
      eviction_state := e_wb_resp
    }
  }

  val lru_miss = WireInit(false.B)
  when (eviction_state === e_wb_resp) {
    when (wb_resp) {
      lru.miss
      lru_miss := true.B
      eviction_state := e_wb_req
    }
  }


  // Sbuffer flush
  //-------------------------------------------------
  // flush state machine
<<<<<<< HEAD
  val f_idle :: f_req :: f_wait_resp :: Nil = Enum(3)
  val f_state = RegInit(f_idle)
  val flush = io.flush
  val empty = validCnt === 0.U
  flush.empty := empty

  wb_arb.io.in(FlushPort).valid := f_state === f_req
  wb_arb.io.in(FlushPort).bits := PriorityEncoder((0 until StoreBufferSize).map(i => cache(i).valid))

  switch (f_state) {
    is (f_idle) {
      when (flush.valid && !empty) { f_state := f_req } 
=======
  val f_invalid :: f_wb_req :: f_wb_resp :: f_flushed :: Nil = Enum(4)
  val flush_state = RegInit(f_invalid)

  wb_arb.io.in(FlushPort).valid := false.B
  wb_arb.io.in(FlushPort).bits  := DontCare

  io.flush.req_ready := false.B
  io.flush.resp_valid := false.B

  when (flush_state === f_invalid) {
    io.flush.req_ready := true.B
    when (io.flush.req_valid && io.flush.req_ready) {
      flush_state := f_wb_req
>>>>>>> fa084740
    }
    is (f_req) {
      assert(!empty, "when flush, should not be empty")
      when (wb_arb.io.in(FlushPort).fire()) { f_state := f_wait_resp }
    }
    is (f_wait_resp) { when (wb_resp) {
      when (empty) { f_state := f_idle }
      .otherwise { f_state := f_req } }
    }
  }

<<<<<<< HEAD
  XSDebug(flush.valid, p"Reveive flush. f_state:${f_state} state:${state}\n")
  XSDebug(f_state =/= f_idle || flush.valid, p"f_state:${f_state} idx:${wb_arb.io.in(FlushPort).bits} In(${wb_arb.io.in(FlushPort).valid} ${wb_arb.io.in(FlushPort).ready}) wb_resp:${wb_resp}\n")
=======
  val lru_flush = WireInit(false.B)
  when (flush_state === f_flushed) {
    lru.flush
    lru_flush := true.B
    io.flush.resp_valid := true.B
    flush_state := f_invalid
  }

  // check for concurrent modification to lru states
  val lru_modified = VecInit(lru_accessed ++ Seq(lru_miss, lru_flush))
  val cnt = PopCount(lru_modified)
  assert(cnt <= 1.U)

>>>>>>> fa084740

  // write back unit
  // ---------------------------------------------------------------
  val s_invalid :: s_dcache_req :: s_dcache_resp :: Nil = Enum(3)
  val state = RegInit(s_invalid)

  val wb_idx = Reg(UInt())

  val dcacheData = Wire(UInt(io.dcache.req.bits.data.getWidth.W))
  val dcacheMask = Wire(UInt(io.dcache.req.bits.mask.getWidth.W))
  dcacheData := DontCare
  dcacheMask := DontCare

  io.dcache.req.valid := false.B //needWriteToCache
  io.dcache.req.bits.addr := DontCare
  io.dcache.req.bits.data := dcacheData
  io.dcache.req.bits.mask := dcacheMask
  io.dcache.req.bits.cmd  := MemoryOpConstants.M_XWR
  io.dcache.req.bits.meta := DontCare // NOT USED
  io.dcache.resp.ready := false.B

  wb_arb.io.out.ready := false.B

  // wbu state machine
  when (state === s_invalid) {
    wb_arb.io.out.ready := true.B
    when (wb_arb.io.out.fire()) {
      assert(cache(wb_arb.io.out.bits).valid)
      wb_idx := wb_arb.io.out.bits
      state := s_dcache_req
    }
  }

  when (state === s_dcache_req) {
    // assert valid and send data + mask + addr(ends with 000b) to d-cache
    io.dcache.req.valid := true.B
    io.dcache.req.bits.addr := getAddr(cache(wb_idx).tag)

    val gotValidData = WireInit(false.B)

    // prepare write data and write mask
    when (!busy(wb_idx, StorePipelineWidth)) {
      // get data directly from cache
      gotValidData := true.B
      dcacheData := cache(wb_idx).data.asUInt()
      dcacheMask := cache(wb_idx).mask.asUInt()
      XSDebug("[New D-Cache Req] idx: %d, addr: %x, mask: %x, data: %x\n",
        wb_idx, io.dcache.req.bits.addr, waitingCacheLine.mask.asUInt(), waitingCacheLine.data.asUInt())
    } .otherwise {
      for (i <- 0 until StorePipelineWidth) {
        // get data from updateInfo
        when (updateInfo(i).idx === wb_idx && updateInfo(i).isUpdated && io.in(i).valid) {
          gotValidData := true.B
          dcacheData := updateInfo(i).newData.asUInt()
          dcacheMask := updateInfo(i).newMask.asUInt()
        }
      }

      XSDebug("[Pending Write Back] tag: %x, mask: %x, data: %x\n",
        waitingCacheLine.tag, waitingCacheLine.mask.asUInt(), waitingCacheLine.data.asUInt())
    }
    assert(gotValidData)


    when(io.dcache.req.fire()){
      // save current req
      waitingCacheLine := cache(wb_idx)
      waitingCacheLine.data := dcacheData.asTypeOf(Vec(cacheMaskWidth, UInt(8.W)))
      waitingCacheLine.mask := dcacheMask.asTypeOf(Vec(cacheMaskWidth, Bool()))
      XSError(!cache(wb_idx).valid, "!cache(wb_idx).valid\n")
      // waitingCacheLine.valid := true.B

      cache(wb_idx).valid := false.B
      XSInfo("send req to dcache %x\n", wb_idx)

      state := s_dcache_resp
    }
  }

  when (state === s_dcache_resp) {
    io.dcache.resp.ready := true.B
    when(io.dcache.resp.fire()) {
      waitingCacheLine.valid := false.B
      wb_resp := true.B
      state := s_invalid
      XSInfo("recv resp from dcache. wb tag %x mask %x data %x\n", waitingCacheLine.tag, waitingCacheLine.mask.asUInt(), waitingCacheLine.data.asUInt())
    }
  }


  // loadForwardQuery
  //--------------------------------------------------------------------------------------------------------------------
  (0 until LoadPipelineWidth).map(loadIdx => {
    io.forward(loadIdx).forwardMask := VecInit(List.fill(instMaskWidth)(false.B))
    io.forward(loadIdx).forwardData := DontCare

    when(getTag(io.forward(loadIdx).paddr) === waitingCacheLine.tag && waitingCacheLine.valid) {
      (0 until XLEN / 8).foreach(i => {
        when (waitingCacheLine.mask(i.U + getByteOffset(io.forward(loadIdx).paddr)) && io.forward(loadIdx).mask(i)) {
          io.forward(loadIdx).forwardData(i) := waitingCacheLine.data(i.U + getByteOffset(io.forward(loadIdx).paddr))
          io.forward(loadIdx).forwardMask(i) := true.B
        }
      })
    }

    // data in StoreBuffer should have higer priority than waitingCacheLine
    for (sBufIdx <- 0 until StoreBufferSize) {
      when(getTag(io.forward(loadIdx).paddr) === cache(sBufIdx).tag && cache(sBufIdx).valid) {
        // send data with mask in this line
        // this mask is not 'mask for cache line' and we need to check low bits of paddr
        // to get certain part of one line
        // P.S. data in io.in will be manipulated by lsroq
        (0 until XLEN / 8).foreach(i => {
          when (cache(sBufIdx).mask(i.U + getByteOffset(io.forward(loadIdx).paddr)) && io.forward(loadIdx).mask(i)) {
            io.forward(loadIdx).forwardData(i) := cache(sBufIdx).data(i.U + getByteOffset(io.forward(loadIdx).paddr))
            io.forward(loadIdx).forwardMask(i) := true.B
          }
        })

        when (io.forward(loadIdx).valid) {
          XSDebug("[ForwardReq] paddr: %x mask: %x pc: %x\n", io.forward(loadIdx).paddr, io.forward(loadIdx).mask, io.forward(loadIdx).pc)
          XSDebug("[Forwarding] forward-data: %x forward-mask: %x\n", io.forward(loadIdx).forwardData.asUInt(),
            io.forward(loadIdx).forwardMask.asUInt())
        }
      }
    }

  })

  // additional logs
  XSInfo(io.in(0).fire(), "ensbuffer addr 0x%x wdata 0x%x\n", io.in(0).bits.addr, io.in(0).bits.data)
  XSInfo(io.in(1).fire(), "ensbuffer addr 0x%x wdata 0x%x\n", io.in(1).bits.addr, io.in(1).bits.data)
  XSInfo(io.dcache.req.fire(), "desbuffer addr 0x%x wdata 0x%x\n", io.dcache.req.bits.addr, io.dcache.req.bits.data)

  // output cache line
  cache.zipWithIndex.foreach { case (line, i) => {
    XSDebug(line.valid, "[#%d line] Tag: %x, data: %x, mask: %x\n", i.U, line.tag, line.data.asUInt(), line.mask.asUInt())
  }}
}

// Fake Store buffer for XiangShan Out of Order LSU
class FakeSbuffer extends XSModule {
  val io = IO(new Bundle() {
    val in = Vec(StorePipelineWidth, Flipped(Decoupled(new DCacheWordReq)))
    val dcache = new DCacheStoreIO
    val forward = Vec(LoadPipelineWidth, Flipped(new LoadForwardQueryIO))
  })

  assert(!(io.in(1).valid && !io.in(0).valid))

  // assign default values to signals
  io.in(1).ready := false.B

  io.dcache.req.valid := false.B
  io.dcache.req.bits := DontCare
  io.dcache.resp.ready := false.B

  val s_invalid :: s_req :: s_resp :: Nil = Enum(3)

  val state = RegInit(s_invalid)

  val req = Reg(new DCacheWordReq)

  XSDebug("state: %d\n", state)

  io.in(0).ready := state === s_invalid

  def word_addr(addr: UInt) = (addr >> 3) << 3
  def block_addr(addr: UInt) = (addr >> 6) << 6

  // --------------------------------------------
  // s_invalid: receive requests
  when (state === s_invalid) {
    when (io.in(0).fire()) {
      req   := io.in(0).bits
      state := s_req
    }
  }

  val wdataVec = WireInit(VecInit(Seq.fill(8)(0.U(64.W))))
  val wmaskVec = WireInit(VecInit(Seq.fill(8)(0.U(8.W))))
  wdataVec(req.addr(5,3)) := req.data
  wmaskVec(req.addr(5,3)) := req.mask

  when (state === s_req) {
    val dcache_req = io.dcache.req
    dcache_req.valid := true.B
    dcache_req.bits.cmd  := MemoryOpConstants.M_XWR
    dcache_req.bits.addr := block_addr(req.addr)
    dcache_req.bits.data := wdataVec.asUInt
    dcache_req.bits.mask := wmaskVec.asUInt
    dcache_req.bits.meta := DontCare

    when (dcache_req.fire()) {
      state := s_resp
    }
  }

  when (state === s_resp) {
    io.dcache.resp.ready := true.B
    when (io.dcache.resp.fire()) {
      state := s_invalid
    }
  }

  // do forwarding here
  for (i <- 0 until LoadPipelineWidth) {
    val addr_match = word_addr(io.forward(i).paddr) === word_addr(req.addr)
    val mask = io.forward(i).mask & req.mask(7, 0)
    val mask_match = mask =/= 0.U
    val need_forward = state =/= s_invalid && addr_match && mask_match

    io.forward(i).forwardMask := Mux(need_forward, VecInit(mask.asBools),
      VecInit(0.U(8.W).asBools))
    io.forward(i).forwardData := VecInit((0 until 8) map {i => req.data((i + 1) * 8 - 1, i * 8)})
  }

  XSInfo(io.in(0).fire(), "ensbuffer addr 0x%x wdata 0x%x mask %b\n", io.in(0).bits.addr, io.in(0).bits.data, io.in(0).bits.mask)
  XSInfo(io.in(1).fire(), "ensbuffer addr 0x%x wdata 0x%x mask %b\n", io.in(1).bits.addr, io.in(1).bits.data, io.in(0).bits.mask)
  XSInfo(io.dcache.req.fire(), "desbuffer addr 0x%x wdata 0x%x mask %b\n", io.dcache.req.bits.addr, io.dcache.req.bits.data, io.dcache.req.bits.mask)
}<|MERGE_RESOLUTION|>--- conflicted
+++ resolved
@@ -44,9 +44,8 @@
 }
 
 class SbufferFlushBundle extends Bundle {
-  val req_valid = Output(Bool())
-  val req_ready = Input(Bool())
-  val resp_valid = Input(Bool())
+  val valid = Output(Bool())
+  val empty = Input(Bool())
 }
 
 // Store buffer for XiangShan Out of Order LSU
@@ -55,16 +54,10 @@
     val in = Vec(StorePipelineWidth, Flipped(Decoupled(new DCacheWordReq )))
     val dcache = new DCacheStoreIO
     val forward = Vec(LoadPipelineWidth, Flipped(new LoadForwardQueryIO))
-<<<<<<< HEAD
     val flush = new Bundle {
       val valid = Input(Bool())
       val empty = Output(Bool())
     } // sbuffer flush
-=======
-
-    // sbuffer flush
-    val flush = Flipped(new SbufferFlushBundle)
->>>>>>> fa084740
   })
 
   val cache: Vec[SBufferCacheLine] = RegInit(VecInit(Seq.fill(StoreBufferSize)(0.U.asTypeOf(new SBufferCacheLine))))
@@ -324,7 +317,6 @@
   // Sbuffer flush
   //-------------------------------------------------
   // flush state machine
-<<<<<<< HEAD
   val f_idle :: f_req :: f_wait_resp :: Nil = Enum(3)
   val f_state = RegInit(f_idle)
   val flush = io.flush
@@ -337,21 +329,6 @@
   switch (f_state) {
     is (f_idle) {
       when (flush.valid && !empty) { f_state := f_req } 
-=======
-  val f_invalid :: f_wb_req :: f_wb_resp :: f_flushed :: Nil = Enum(4)
-  val flush_state = RegInit(f_invalid)
-
-  wb_arb.io.in(FlushPort).valid := false.B
-  wb_arb.io.in(FlushPort).bits  := DontCare
-
-  io.flush.req_ready := false.B
-  io.flush.resp_valid := false.B
-
-  when (flush_state === f_invalid) {
-    io.flush.req_ready := true.B
-    when (io.flush.req_valid && io.flush.req_ready) {
-      flush_state := f_wb_req
->>>>>>> fa084740
     }
     is (f_req) {
       assert(!empty, "when flush, should not be empty")
@@ -363,24 +340,8 @@
     }
   }
 
-<<<<<<< HEAD
   XSDebug(flush.valid, p"Reveive flush. f_state:${f_state} state:${state}\n")
   XSDebug(f_state =/= f_idle || flush.valid, p"f_state:${f_state} idx:${wb_arb.io.in(FlushPort).bits} In(${wb_arb.io.in(FlushPort).valid} ${wb_arb.io.in(FlushPort).ready}) wb_resp:${wb_resp}\n")
-=======
-  val lru_flush = WireInit(false.B)
-  when (flush_state === f_flushed) {
-    lru.flush
-    lru_flush := true.B
-    io.flush.resp_valid := true.B
-    flush_state := f_invalid
-  }
-
-  // check for concurrent modification to lru states
-  val lru_modified = VecInit(lru_accessed ++ Seq(lru_miss, lru_flush))
-  val cnt = PopCount(lru_modified)
-  assert(cnt <= 1.U)
-
->>>>>>> fa084740
 
   // write back unit
   // ---------------------------------------------------------------

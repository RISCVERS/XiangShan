--- conflicted
+++ resolved
@@ -394,27 +394,10 @@
 
   deqPtrExt := deqPtrExtNext
 
-  val lastLastCycleRedirect = RegNext(lastCycleRedirect)
   val dequeueCount = Mux(io.sbuffer(1).fire(), 2.U, Mux(io.sbuffer(0).fire() || io.mmioStout.fire(), 1.U, 0.U))
-<<<<<<< HEAD
-  val trueValidCounter = distanceBetween(enqPtrExt(0), deqPtrExt(0))
-  validCounter := Mux(lastLastCycleRedirect,
-    trueValidCounter - dequeueCount,
-    validCounter + enqNumber - dequeueCount
-  )
-
-  allowEnqueue := Mux(io.brqRedirect.valid || io.flush,
-    false.B,
-    Mux(lastLastCycleRedirect,
-      trueValidCounter <= (StoreQueueSize - RenameWidth).U,
-      validCounter + enqNumber <= (StoreQueueSize - RenameWidth).U
-    )
-  )
-=======
   val validCount = distanceBetween(enqPtrExt(0), deqPtrExt(0))
 
   allowEnqueue := validCount + enqNumber <= (StoreQueueSize - RenameWidth).U
->>>>>>> ce094a6c
 
   // io.sqempty will be used by sbuffer
   // We delay it for 1 cycle for better timing

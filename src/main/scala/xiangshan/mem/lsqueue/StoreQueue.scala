--- conflicted
+++ resolved
@@ -10,16 +10,11 @@
 import xiangshan.backend.roq.RoqLsqIO
 import difftest._
 
-<<<<<<< HEAD
-
 class SqPtr(implicit p: Parameters) extends CircularQueuePtr[SqPtr](
   p => p(XSCoreParamsKey).StoreQueueSize
 ){
   override def cloneType = (new SqPtr).asInstanceOf[this.type]
 }
-=======
-class SqPtr extends CircularQueuePtr[SqPtr](SqPtr.StoreQueueSize)
->>>>>>> 547e39f7
 
 object SqPtr {
   def apply(f: Bool, v: UInt)(implicit p: Parameters): SqPtr = {

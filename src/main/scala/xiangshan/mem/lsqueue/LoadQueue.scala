package xiangshan.mem

import chisel3._
import chisel3.util._
import freechips.rocketchip.tile.HasFPUParameters
import utils._
import xiangshan._
import xiangshan.cache._
import xiangshan.cache.{DCacheLineIO, DCacheWordIO, MemoryOpConstants, TlbRequestIO}
import xiangshan.backend.LSUOpType
import xiangshan.mem._
import xiangshan.backend.roq.RoqLsqIO
import xiangshan.backend.fu.HasExceptionNO


class LqPtr extends CircularQueuePtr(LqPtr.LoadQueueSize) { }

object LqPtr extends HasXSParameter {
  def apply(f: Bool, v: UInt): LqPtr = {
    val ptr = Wire(new LqPtr)
    ptr.flag := f
    ptr.value := v
    ptr
  }
}

trait HasLoadHelper { this: XSModule =>
  def rdataHelper(uop: MicroOp, rdata: UInt): UInt = {
    val fpWen = uop.ctrl.fpWen
    LookupTree(uop.ctrl.fuOpType, List(
      LSUOpType.lb   -> SignExt(rdata(7, 0) , XLEN),
      LSUOpType.lh   -> SignExt(rdata(15, 0), XLEN),
      LSUOpType.lw   -> Mux(fpWen, rdata, SignExt(rdata(31, 0), XLEN)),
      LSUOpType.ld   -> Mux(fpWen, rdata, SignExt(rdata(63, 0), XLEN)),
      LSUOpType.lbu  -> ZeroExt(rdata(7, 0) , XLEN),
      LSUOpType.lhu  -> ZeroExt(rdata(15, 0), XLEN),
      LSUOpType.lwu  -> ZeroExt(rdata(31, 0), XLEN),
    ))
  }

  def fpRdataHelper(uop: MicroOp, rdata: UInt): UInt = {
    LookupTree(uop.ctrl.fuOpType, List(
      LSUOpType.lw   -> recode(rdata(31, 0), S),
      LSUOpType.ld   -> recode(rdata(63, 0), D)
    ))
  }
}

class LqEnqIO extends XSBundle {
  val canAccept = Output(Bool())
  val sqCanAccept = Input(Bool())
  val needAlloc = Vec(RenameWidth, Input(Bool()))
  val req = Vec(RenameWidth, Flipped(ValidIO(new MicroOp)))
  val resp = Vec(RenameWidth, Output(new LqPtr))
}

// Load Queue
class LoadQueue extends XSModule
  with HasDCacheParameters
  with HasCircularQueuePtrHelper
  with HasLoadHelper
  with HasExceptionNO
{
  val io = IO(new Bundle() {
    val enq = new LqEnqIO
    val brqRedirect = Flipped(ValidIO(new Redirect))
    val flush = Input(Bool())
    val loadIn = Vec(LoadPipelineWidth, Flipped(Valid(new LsPipelineBundle)))
    val storeIn = Vec(StorePipelineWidth, Flipped(Valid(new LsPipelineBundle)))
    val loadDataForwarded = Vec(LoadPipelineWidth, Input(Bool()))
    val ldout = Vec(2, DecoupledIO(new ExuOutput)) // writeback int load
    val load_s1 = Vec(LoadPipelineWidth, Flipped(new LoadForwardQueryIO))
    val roq = Flipped(new RoqLsqIO)
    val rollback = Output(Valid(new Redirect)) // replay now starts from load instead of store
    val dcache = Flipped(ValidIO(new Refill))
    val uncache = new DCacheWordIO
    val exceptionAddr = new ExceptionAddrIO
  })

  val uop = Reg(Vec(LoadQueueSize, new MicroOp))
  // val data = Reg(Vec(LoadQueueSize, new LsRoqEntry))
  val dataModule = Module(new LoadQueueData(LoadQueueSize, wbNumRead = LoadPipelineWidth, wbNumWrite = LoadPipelineWidth))
  dataModule.io := DontCare
  val vaddrModule = Module(new SyncDataModuleTemplate(UInt(VAddrBits.W), LoadQueueSize, numRead = 1, numWrite = LoadPipelineWidth))
  vaddrModule.io := DontCare
  val allocated = RegInit(VecInit(List.fill(LoadQueueSize)(false.B))) // lq entry has been allocated
  val datavalid = RegInit(VecInit(List.fill(LoadQueueSize)(false.B))) // data is valid
  val writebacked = RegInit(VecInit(List.fill(LoadQueueSize)(false.B))) // inst has been writebacked to CDB
  val miss = Reg(Vec(LoadQueueSize, Bool())) // load inst missed, waiting for miss queue to accept miss request
  // val listening = Reg(Vec(LoadQueueSize, Bool())) // waiting for refill result
  val pending = Reg(Vec(LoadQueueSize, Bool())) // mmio pending: inst is an mmio inst, it will not be executed until it reachs the end of roq

  val debug_mmio = Reg(Vec(LoadQueueSize, Bool())) // mmio: inst is an mmio inst

  val enqPtrExt = RegInit(VecInit((0 until RenameWidth).map(_.U.asTypeOf(new LqPtr))))
  val deqPtrExt = RegInit(0.U.asTypeOf(new LqPtr))
  val deqPtrExtNext = Wire(new LqPtr)
  val allowEnqueue = RegInit(true.B)

  val enqPtr = enqPtrExt(0).value
  val deqPtr = deqPtrExt.value

  val deqMask = UIntToMask(deqPtr, LoadQueueSize)
  val enqMask = UIntToMask(enqPtr, LoadQueueSize)

  val commitCount = RegNext(io.roq.lcommit)

  /**
    * Enqueue at dispatch
    *
    * Currently, LoadQueue only allows enqueue when #emptyEntries > RenameWidth(EnqWidth)
    */
  io.enq.canAccept := allowEnqueue

  for (i <- 0 until RenameWidth) {
    val offset = if (i == 0) 0.U else PopCount(io.enq.needAlloc.take(i))
    val lqIdx = enqPtrExt(offset)
    val index = lqIdx.value
    when (io.enq.req(i).valid && io.enq.canAccept && io.enq.sqCanAccept && !(io.brqRedirect.valid || io.flush)) {
      uop(index) := io.enq.req(i).bits
      allocated(index) := true.B
      datavalid(index) := false.B
      writebacked(index) := false.B
      miss(index) := false.B
      // listening(index) := false.B
      pending(index) := false.B
    }
    io.enq.resp(i) := lqIdx
  }
  XSDebug(p"(ready, valid): ${io.enq.canAccept}, ${Binary(Cat(io.enq.req.map(_.valid)))}\n")

  /**
    * Writeback load from load units
    *
    * Most load instructions writeback to regfile at the same time.
    * However,
    *   (1) For an mmio instruction with exceptions, it writes back to ROB immediately.
    *   (2) For an mmio instruction without exceptions, it does not write back.
    * The mmio instruction will be sent to lower level when it reaches ROB's head.
    * After uncache response, it will write back through arbiter with loadUnit.
    *   (3) For cache misses, it is marked miss and sent to dcache later.
    * After cache refills, it will write back through arbiter with loadUnit.
    */
  for (i <- 0 until LoadPipelineWidth) {
    dataModule.io.wb.wen(i) := false.B
    val loadWbIndex = io.loadIn(i).bits.uop.lqIdx.value
    when(io.loadIn(i).fire()) {
      when(io.loadIn(i).bits.miss) {
        XSInfo(io.loadIn(i).valid, "load miss write to lq idx %d pc 0x%x vaddr %x paddr %x data %x mask %x forwardData %x forwardMask: %x mmio %x\n",
          io.loadIn(i).bits.uop.lqIdx.asUInt,
          io.loadIn(i).bits.uop.cf.pc,
          io.loadIn(i).bits.vaddr,
          io.loadIn(i).bits.paddr,
          io.loadIn(i).bits.data,
          io.loadIn(i).bits.mask,
          io.loadIn(i).bits.forwardData.asUInt,
          io.loadIn(i).bits.forwardMask.asUInt,
          io.loadIn(i).bits.mmio
        )
      }.otherwise {
        XSInfo(io.loadIn(i).valid, "load hit write to cbd lqidx %d pc 0x%x vaddr %x paddr %x data %x mask %x forwardData %x forwardMask: %x mmio %x\n",
        io.loadIn(i).bits.uop.lqIdx.asUInt,
        io.loadIn(i).bits.uop.cf.pc,
        io.loadIn(i).bits.vaddr,
        io.loadIn(i).bits.paddr,
        io.loadIn(i).bits.data,
        io.loadIn(i).bits.mask,
        io.loadIn(i).bits.forwardData.asUInt,
        io.loadIn(i).bits.forwardMask.asUInt,
        io.loadIn(i).bits.mmio
      )}
      datavalid(loadWbIndex) := (!io.loadIn(i).bits.miss || io.loadDataForwarded(i)) && !io.loadIn(i).bits.mmio
      writebacked(loadWbIndex) := !io.loadIn(i).bits.miss && !io.loadIn(i).bits.mmio

      val loadWbData = Wire(new LQDataEntry)
      loadWbData.paddr := io.loadIn(i).bits.paddr
      loadWbData.mask := io.loadIn(i).bits.mask
      loadWbData.data := io.loadIn(i).bits.forwardData.asUInt // fwd data
      loadWbData.fwdMask := io.loadIn(i).bits.forwardMask
      dataModule.io.wbWrite(i, loadWbIndex, loadWbData)
      dataModule.io.wb.wen(i) := true.B


      debug_mmio(loadWbIndex) := io.loadIn(i).bits.mmio

      val dcacheMissed = io.loadIn(i).bits.miss && !io.loadIn(i).bits.mmio
      miss(loadWbIndex) := dcacheMissed && !io.loadDataForwarded(i)
      pending(loadWbIndex) := io.loadIn(i).bits.mmio
      uop(loadWbIndex).debugInfo.issueTime := io.loadIn(i).bits.uop.debugInfo.issueTime
    }
    // vaddrModule write is delayed, as vaddrModule will not be read right after write
    vaddrModule.io.waddr(i) := RegNext(loadWbIndex)
    vaddrModule.io.wdata(i) := RegNext(io.loadIn(i).bits.vaddr)
    vaddrModule.io.wen(i) := RegNext(io.loadIn(i).fire())
  }

  when(io.dcache.valid) {
    XSDebug("miss resp: paddr:0x%x data %x\n", io.dcache.bits.addr, io.dcache.bits.data)
  }

  // Refill 64 bit in a cycle
  // Refill data comes back from io.dcache.resp
  dataModule.io.refill.valid := io.dcache.valid
  dataModule.io.refill.paddr := io.dcache.bits.addr
  dataModule.io.refill.data := io.dcache.bits.data

  (0 until LoadQueueSize).map(i => {
    dataModule.io.refill.refillMask(i) := allocated(i) && miss(i)
    when(dataModule.io.refill.valid && dataModule.io.refill.refillMask(i) && dataModule.io.refill.matchMask(i)) {
      datavalid(i) := true.B
      miss(i) := false.B
    }
  })

  // Writeback up to 2 missed load insts to CDB
  //
  // Pick 2 missed load (data refilled), write them back to cdb
  // 2 refilled load will be selected from even/odd entry, separately

  // Stage 0
  // Generate writeback indexes

  def getEvenBits(input: UInt): UInt = {
    require(input.getWidth == LoadQueueSize)
    VecInit((0 until LoadQueueSize/2).map(i => {input(2*i)})).asUInt
  }
  def getOddBits(input: UInt): UInt = {
    require(input.getWidth == LoadQueueSize)
    VecInit((0 until LoadQueueSize/2).map(i => {input(2*i+1)})).asUInt
  }

  val loadWbSel = Wire(Vec(LoadPipelineWidth, UInt(log2Up(LoadQueueSize).W))) // index selected last cycle
  val loadWbSelV = Wire(Vec(LoadPipelineWidth, Bool())) // index selected in last cycle is valid

  val loadWbSelVec = VecInit((0 until LoadQueueSize).map(i => {
    allocated(i) && !writebacked(i) && datavalid(i)
  })).asUInt() // use uint instead vec to reduce verilog lines
  val evenDeqMask = getEvenBits(deqMask)
  val oddDeqMask = getOddBits(deqMask)
  // generate lastCycleSelect mask
  val evenSelectMask = Mux(io.ldout(0).fire(), getEvenBits(UIntToOH(loadWbSel(0))), 0.U)
  val oddSelectMask = Mux(io.ldout(1).fire(), getOddBits(UIntToOH(loadWbSel(1))), 0.U)
  // generate real select vec
  val loadEvenSelVec = getEvenBits(loadWbSelVec) & ~evenSelectMask
  val loadOddSelVec = getOddBits(loadWbSelVec) & ~oddSelectMask

  def toVec(a: UInt): Vec[Bool] = {
    VecInit(a.asBools)
  }

  val loadWbSelGen = Wire(Vec(LoadPipelineWidth, UInt(log2Up(LoadQueueSize).W)))
  val loadWbSelVGen = Wire(Vec(LoadPipelineWidth, Bool()))
  loadWbSelGen(0) := Cat(getFirstOne(toVec(loadEvenSelVec), evenDeqMask), 0.U(1.W))
  loadWbSelVGen(0):= loadEvenSelVec.asUInt.orR
  loadWbSelGen(1) := Cat(getFirstOne(toVec(loadOddSelVec), oddDeqMask), 1.U(1.W))
  loadWbSelVGen(1) := loadOddSelVec.asUInt.orR

  (0 until LoadPipelineWidth).map(i => {
    loadWbSel(i) := RegNext(loadWbSelGen(i))
    loadWbSelV(i) := RegNext(loadWbSelVGen(i), init = false.B)
    when(io.ldout(i).fire()){
      // Mark them as writebacked, so they will not be selected in the next cycle
      writebacked(loadWbSel(i)) := true.B
    }
  })

  // Stage 1
  // Use indexes generated in cycle 0 to read data
  // writeback data to cdb
  (0 until LoadPipelineWidth).map(i => {
    // data select
    dataModule.io.wb.raddr(i) := loadWbSelGen(i)
    val rdata = dataModule.io.wb.rdata(i).data
    val seluop = uop(loadWbSel(i))
    val func = seluop.ctrl.fuOpType
    val raddr = dataModule.io.wb.rdata(i).paddr
    val rdataSel = LookupTree(raddr(2, 0), List(
      "b000".U -> rdata(63, 0),
      "b001".U -> rdata(63, 8),
      "b010".U -> rdata(63, 16),
      "b011".U -> rdata(63, 24),
      "b100".U -> rdata(63, 32),
      "b101".U -> rdata(63, 40),
      "b110".U -> rdata(63, 48),
      "b111".U -> rdata(63, 56)
    ))
    val rdataPartialLoad = rdataHelper(seluop, rdataSel)

    // writeback missed int/fp load
    //
    // Int load writeback will finish (if not blocked) in one cycle
    io.ldout(i).bits.uop := seluop
    io.ldout(i).bits.uop.lqIdx := loadWbSel(i).asTypeOf(new LqPtr)
    io.ldout(i).bits.data := rdataPartialLoad
    io.ldout(i).bits.redirectValid := false.B
    io.ldout(i).bits.redirect := DontCare
    io.ldout(i).bits.debug.isMMIO := debug_mmio(loadWbSel(i))
    io.ldout(i).bits.debug.isPerfCnt := false.B
    io.ldout(i).bits.fflags := DontCare
    io.ldout(i).valid := loadWbSelV(i)

    when(io.ldout(i).fire()) {
      XSInfo("int load miss write to cbd roqidx %d lqidx %d pc 0x%x mmio %x\n",
        io.ldout(i).bits.uop.roqIdx.asUInt,
        io.ldout(i).bits.uop.lqIdx.asUInt,
        io.ldout(i).bits.uop.cf.pc,
        debug_mmio(loadWbSel(i))
      )
    }

  })

  /**
    * Load commits
    *
    * When load commited, mark it as !allocated and move deqPtrExt forward.
    */
  (0 until CommitWidth).map(i => {
    when(commitCount > i.U){
      allocated(deqPtr+i.U) := false.B
    }
  })

  def getFirstOne(mask: Vec[Bool], startMask: UInt) = {
    val length = mask.length
    val highBits = (0 until length).map(i => mask(i) & ~startMask(i))
    val highBitsUint = Cat(highBits.reverse)
    PriorityEncoder(Mux(highBitsUint.orR(), highBitsUint, mask.asUInt))
  }

  def getOldestInTwo(valid: Seq[Bool], uop: Seq[MicroOp]) = {
    assert(valid.length == uop.length)
    assert(valid.length == 2)
    Mux(valid(0) && valid(1),
      Mux(isAfter(uop(0).roqIdx, uop(1).roqIdx), uop(1), uop(0)),
      Mux(valid(0) && !valid(1), uop(0), uop(1)))
  }

  def getAfterMask(valid: Seq[Bool], uop: Seq[MicroOp]) = {
    assert(valid.length == uop.length)
    val length = valid.length
    (0 until length).map(i => {
      (0 until length).map(j => {
        Mux(valid(i) && valid(j),
          isAfter(uop(i).roqIdx, uop(j).roqIdx),
          Mux(!valid(i), true.B, false.B))
      })
    })
  }

  /**
    * Memory violation detection
    *
    * When store writes back, it searches LoadQueue for younger load instructions
    * with the same load physical address. They loaded wrong data and need re-execution.
    *
    * Cycle 0: Store Writeback
    *   Generate match vector for store address with rangeMask(stPtr, enqPtr).
    *   Besides, load instructions in LoadUnit_S1 and S2 are also checked.
    * Cycle 1: Redirect Generation
    *   There're three possible types of violations, up to 6 possible redirect requests.
    *   Choose the oldest load (part 1). (4 + 2) -> (1 + 2)
    * Cycle 2: Redirect Fire
    *   Choose the oldest load (part 2). (3 -> 1)
    *   Prepare redirect request according to the detected violation.
    *   Fire redirect request (if valid)
    */

  // stage 0:        lq l1 wb     l1 wb lq
  //                 |  |  |      |  |  |  (paddr match)
  // stage 1:        lq l1 wb     l1 wb lq
  //                 |  |  |      |  |  |
  //                 |  |------------|  |
  //                 |        |         |
  // stage 2:        lq      l1wb       lq
  //                 |        |         |
  //                 --------------------
  //                          |
  //                      rollback req
  io.load_s1 := DontCare
  def detectRollback(i: Int) = {
    val startIndex = io.storeIn(i).bits.uop.lqIdx.value
    val lqIdxMask = UIntToMask(startIndex, LoadQueueSize)
    val xorMask = lqIdxMask ^ enqMask
    val sameFlag = io.storeIn(i).bits.uop.lqIdx.flag === enqPtrExt(0).flag
    val toEnqPtrMask = Mux(sameFlag, xorMask, ~xorMask)

    // check if load already in lq needs to be rolledback
    dataModule.io.violation(i).paddr := io.storeIn(i).bits.paddr
    dataModule.io.violation(i).mask := io.storeIn(i).bits.mask
    val addrMaskMatch = RegNext(dataModule.io.violation(i).violationMask)
    val entryNeedCheck = RegNext(VecInit((0 until LoadQueueSize).map(j => {
      allocated(j) && toEnqPtrMask(j) && (datavalid(j) || miss(j))
    })))
    val lqViolationVec = VecInit((0 until LoadQueueSize).map(j => {
      addrMaskMatch(j) && entryNeedCheck(j)
    }))
    val lqViolation = lqViolationVec.asUInt().orR()
    val lqViolationIndex = getFirstOne(lqViolationVec, RegNext(lqIdxMask))
    val lqViolationUop = uop(lqViolationIndex)
    // lqViolationUop.lqIdx.flag := deqMask(lqViolationIndex) ^ deqPtrExt.flag
    // lqViolationUop.lqIdx.value := lqViolationIndex
    XSDebug(lqViolation, p"${Binary(Cat(lqViolationVec))}, $startIndex, $lqViolationIndex\n")

    // when l/s writeback to roq together, check if rollback is needed
    val wbViolationVec = RegNext(VecInit((0 until LoadPipelineWidth).map(j => {
      io.loadIn(j).valid &&
        isAfter(io.loadIn(j).bits.uop.roqIdx, io.storeIn(i).bits.uop.roqIdx) &&
        io.storeIn(i).bits.paddr(PAddrBits - 1, 3) === io.loadIn(j).bits.paddr(PAddrBits - 1, 3) &&
        (io.storeIn(i).bits.mask & io.loadIn(j).bits.mask).orR
    })))
    val wbViolation = wbViolationVec.asUInt().orR()
    val wbViolationUop = getOldestInTwo(wbViolationVec, RegNext(VecInit(io.loadIn.map(_.bits.uop))))
    XSDebug(wbViolation, p"${Binary(Cat(wbViolationVec))}, $wbViolationUop\n")

    // check if rollback is needed for load in l1
    val l1ViolationVec = RegNext(VecInit((0 until LoadPipelineWidth).map(j => {
      io.load_s1(j).valid && // L1 valid
        isAfter(io.load_s1(j).uop.roqIdx, io.storeIn(i).bits.uop.roqIdx) &&
        io.storeIn(i).bits.paddr(PAddrBits - 1, 3) === io.load_s1(j).paddr(PAddrBits - 1, 3) &&
        (io.storeIn(i).bits.mask & io.load_s1(j).mask).orR
    })))
    val l1Violation = l1ViolationVec.asUInt().orR()
    val l1ViolationUop = getOldestInTwo(l1ViolationVec, RegNext(VecInit(io.load_s1.map(_.uop))))
    XSDebug(l1Violation, p"${Binary(Cat(l1ViolationVec))}, $l1ViolationUop\n")

    XSDebug(
      l1Violation,
      "need rollback (l4 load) pc %x roqidx %d target %x\n",
      io.storeIn(i).bits.uop.cf.pc, io.storeIn(i).bits.uop.roqIdx.asUInt, l1ViolationUop.roqIdx.asUInt
    )
    XSDebug(
      lqViolation,
      "need rollback (ld wb before store) pc %x roqidx %d target %x\n",
      io.storeIn(i).bits.uop.cf.pc, io.storeIn(i).bits.uop.roqIdx.asUInt, lqViolationUop.roqIdx.asUInt
    )
    XSDebug(
      wbViolation,
      "need rollback (ld/st wb together) pc %x roqidx %d target %x\n",
      io.storeIn(i).bits.uop.cf.pc, io.storeIn(i).bits.uop.roqIdx.asUInt, wbViolationUop.roqIdx.asUInt
    )

    ((lqViolation, lqViolationUop), (wbViolation, wbViolationUop), (l1Violation, l1ViolationUop))
  }

  def rollbackSel(a: Valid[MicroOp], b: Valid[MicroOp]): ValidIO[MicroOp] = {
    Mux(
      a.valid,
      Mux(
        b.valid,
        Mux(isAfter(a.bits.roqIdx, b.bits.roqIdx), b, a), // a,b both valid, sel oldest
        a // sel a
      ),
      b // sel b
    )
  }
  val lastCycleRedirect = RegNext(io.brqRedirect)
  val lastlastCycleRedirect = RegNext(lastCycleRedirect)
  val lastCycleFlush = RegNext(io.flush)
  val lastlastCycleFlush = RegNext(lastCycleFlush)

<<<<<<< HEAD
  // S2: select rollback (part1) and generate rollback request
  // rollback check
  // Wb/L1 rollback seq check is done in s2
  val rollbackWb = Wire(Vec(StorePipelineWidth, Valid(new MicroOp)))
  val rollbackL1 = Wire(Vec(StorePipelineWidth, Valid(new MicroOp)))
  val rollbackL1Wb = Wire(Vec(StorePipelineWidth*2, Valid(new MicroOp)))
  // Lq rollback seq check is done in s3 (next stage), as getting rollbackLq MicroOp is slow
  val rollbackLq = Wire(Vec(StorePipelineWidth, Valid(new MicroOp)))
  for (i <- 0 until StorePipelineWidth) {
    val detectedRollback = detectRollback(i)
    rollbackLq(i).valid := detectedRollback._1._1 && RegNext(io.storeIn(i).valid)
    rollbackLq(i).bits := detectedRollback._1._2
    rollbackWb(i).valid := detectedRollback._2._1 && RegNext(io.storeIn(i).valid)
    rollbackWb(i).bits := detectedRollback._2._2
    rollbackL1(i).valid := detectedRollback._3._1 && RegNext(io.storeIn(i).valid)
    rollbackL1(i).bits := detectedRollback._3._2
    rollbackL1Wb(2*i) := rollbackL1(i)
    rollbackL1Wb(2*i+1) := rollbackWb(i)
  }

  val rollbackL1WbSelected = ParallelOperation(rollbackL1Wb, rollbackSel)
  val rollbackL1WbVReg = RegNext(rollbackL1WbSelected.valid)
  val rollbackL1WbReg = RegEnable(rollbackL1WbSelected.bits, rollbackL1WbSelected.valid)
  val rollbackLq0VReg = RegNext(rollbackLq(0).valid)
  val rollbackLq0Reg = RegEnable(rollbackLq(0).bits, rollbackLq(0).valid)
  val rollbackLq1VReg = RegNext(rollbackLq(1).valid)
  val rollbackLq1Reg = RegEnable(rollbackLq(1).bits, rollbackLq(1).valid)

  // S3: select rollback (part2), generate rollback request, then fire rollback request
  // Note that we use roqIdx - 1.U to flush the load instruction itself.
  // Thus, here if last cycle's roqIdx equals to this cycle's roqIdx, it still triggers the redirect.

  // FIXME: this is ugly
  val rollbackValidVec = Seq(rollbackL1WbVReg, rollbackLq0VReg, rollbackLq1VReg)
  val rollbackUopVec = Seq(rollbackL1WbReg, rollbackLq0Reg, rollbackLq1Reg)

  // select uop in parallel
  val mask = getAfterMask(rollbackValidVec, rollbackUopVec)
  val oneAfterZero = mask(1)(0)
  val rollbackUop = Mux(oneAfterZero && mask(2)(0),
    rollbackUopVec(0),
    Mux(!oneAfterZero && mask(2)(1), rollbackUopVec(1), rollbackUopVec(2)))

  // check if rollback request is still valid in parallel
  val rollbackValidVecChecked = Wire(Vec(3, Bool()))
  for(((v, uop), idx) <- rollbackValidVec.zip(rollbackUopVec).zipWithIndex) {
    rollbackValidVecChecked(idx) := v && 
      (!lastCycleRedirect.valid || !isAfter(uop.roqIdx, lastCycleRedirect.bits.roqIdx)) &&
      (!lastlastCycleRedirect.valid || !isAfter(uop.roqIdx, lastlastCycleRedirect.bits.roqIdx))
  }

  io.rollback.bits.roqIdx := rollbackUop.roqIdx
  io.rollback.bits.ftqIdx := rollbackUop.cf.ftqPtr
  io.rollback.bits.ftqOffset := rollbackUop.cf.ftqOffset
  io.rollback.bits.level := RedirectLevel.flush
  io.rollback.bits.interrupt := DontCare
  io.rollback.bits.cfiUpdate := DontCare
  io.rollback.bits.cfiUpdate.target := rollbackUop.cf.pc
  // io.rollback.bits.pc := DontCare

  io.rollback.valid := rollbackValidVecChecked.asUInt.orR && !lastCycleFlush && !lastlastCycleFlush
=======
  // S2: select rollback and generate rollback request
  // Note that we use roqIdx - 1.U to flush the load instruction itself.
  // Thus, here if last cycle's roqIdx equals to this cycle's roqIdx, it still triggers the redirect.
  val rollbackGen = Wire(Valid(new Redirect))
  val rollbackReg = Reg(Valid(new Redirect))
  rollbackGen.valid := rollbackSelected.valid &&
    (!lastCycleRedirect.valid || !isAfter(rollbackSelected.bits.roqIdx, lastCycleRedirect.bits.roqIdx)) &&
    !lastCycleFlush

  rollbackGen.bits.roqIdx := rollbackSelected.bits.roqIdx
  rollbackGen.bits.ftqIdx := rollbackSelected.bits.cf.ftqPtr
  rollbackGen.bits.ftqOffset := rollbackSelected.bits.cf.ftqOffset
  rollbackGen.bits.level := RedirectLevel.flush
  rollbackGen.bits.interrupt := DontCare
  rollbackGen.bits.cfiUpdate := DontCare
  rollbackGen.bits.cfiUpdate.target := rollbackSelected.bits.cf.pc

  rollbackReg := rollbackGen

  // S3: fire rollback request
  io.rollback := rollbackReg
  io.rollback.valid := rollbackReg.valid &&
    (!lastCycleRedirect.valid || !isAfter(rollbackReg.bits.roqIdx, lastCycleRedirect.bits.roqIdx)) &&
    !lastCycleFlush
>>>>>>> 2fa08f0e

  when(io.rollback.valid) {
    // XSDebug("Mem rollback: pc %x roqidx %d\n", io.rollback.bits.cfi, io.rollback.bits.roqIdx.asUInt)
  }

  /**
    * Memory mapped IO / other uncached operations
    *
    * States:
    * (1) writeback from store units: mark as pending
    * (2) when they reach ROB's head, they can be sent to uncache channel
    * (3) response from uncache channel: mark as datavalid
    * (4) writeback to ROB (and other units): mark as writebacked
    * (5) ROB commits the instruction: same as normal instructions
    */
  //(2) when they reach ROB's head, they can be sent to uncache channel
  val s_idle :: s_req :: s_resp :: s_wait :: Nil = Enum(4)
  val uncacheState = RegInit(s_idle)
  switch(uncacheState) {
    is(s_idle) {
      when(io.roq.pendingld && pending(deqPtr) && allocated(deqPtr)) {
        uncacheState := s_req
      }
    }
    is(s_req) {
      when(io.uncache.req.fire()) {
        uncacheState := s_resp
      }
    }
    is(s_resp) {
      when(io.uncache.resp.fire()) {
        uncacheState := s_wait
      }
    }
    is(s_wait) {
      when(io.roq.commit) {
        uncacheState := s_idle // ready for next mmio
      }
    }
  }
  io.uncache.req.valid := uncacheState === s_req

  dataModule.io.uncache.raddr := deqPtrExtNext.value

  io.uncache.req.bits.cmd  := MemoryOpConstants.M_XRD
  io.uncache.req.bits.addr := dataModule.io.uncache.rdata.paddr
  io.uncache.req.bits.data := dataModule.io.uncache.rdata.data
  io.uncache.req.bits.mask := dataModule.io.uncache.rdata.mask

  io.uncache.req.bits.id   := DontCare

  io.uncache.resp.ready := true.B

  when (io.uncache.req.fire()) {
    pending(deqPtr) := false.B

    XSDebug("uncache req: pc %x addr %x data %x op %x mask %x\n",
      uop(deqPtr).cf.pc,
      io.uncache.req.bits.addr,
      io.uncache.req.bits.data,
      io.uncache.req.bits.cmd,
      io.uncache.req.bits.mask
    )
  }

  // (3) response from uncache channel: mark as datavalid
  dataModule.io.uncache.wen := false.B
  when(io.uncache.resp.fire()){
    datavalid(deqPtr) := true.B
    dataModule.io.uncacheWrite(deqPtr, io.uncache.resp.bits.data(XLEN-1, 0))
    dataModule.io.uncache.wen := true.B

    XSDebug("uncache resp: data %x\n", io.dcache.bits.data)
  }

  // Read vaddr for mem exception
  vaddrModule.io.raddr(0) := deqPtr + io.roq.lcommit
  io.exceptionAddr.vaddr := vaddrModule.io.rdata(0)

  // misprediction recovery / exception redirect
  // invalidate lq term using robIdx
  val needCancel = Wire(Vec(LoadQueueSize, Bool()))
  for (i <- 0 until LoadQueueSize) {
    needCancel(i) := uop(i).roqIdx.needFlush(io.brqRedirect, io.flush) && allocated(i)
    when (needCancel(i)) {
        allocated(i) := false.B
    }
  }

  /**
    * update pointers
    */
  val lastCycleCancelCount = PopCount(RegNext(needCancel))
  // when io.brqRedirect.valid, we don't allow eneuque even though it may fire.
  val enqNumber = Mux(io.enq.canAccept && io.enq.sqCanAccept && !(io.brqRedirect.valid || io.flush), PopCount(io.enq.req.map(_.valid)), 0.U)
  when (lastCycleRedirect.valid || lastCycleFlush) {
    // we recover the pointers in the next cycle after redirect
    enqPtrExt := VecInit(enqPtrExt.map(_ - lastCycleCancelCount))
  }.otherwise {
    enqPtrExt := VecInit(enqPtrExt.map(_ + enqNumber))
  }

  deqPtrExtNext := deqPtrExt + commitCount
  deqPtrExt := deqPtrExtNext

  val validCount = distanceBetween(enqPtrExt(0), deqPtrExt)

  allowEnqueue := validCount + enqNumber <= (LoadQueueSize - RenameWidth).U

  // debug info
  XSDebug("enqPtrExt %d:%d deqPtrExt %d:%d\n", enqPtrExt(0).flag, enqPtr, deqPtrExt.flag, deqPtr)

  def PrintFlag(flag: Bool, name: String): Unit = {
    when(flag) {
      XSDebug(false, true.B, name)
    }.otherwise {
      XSDebug(false, true.B, " ")
    }
  }

  for (i <- 0 until LoadQueueSize) {
    if (i % 4 == 0) XSDebug("")
    XSDebug(false, true.B, "%x [%x] ", uop(i).cf.pc, dataModule.io.debug(i).paddr)
    PrintFlag(allocated(i), "a")
    PrintFlag(allocated(i) && datavalid(i), "v")
    PrintFlag(allocated(i) && writebacked(i), "w")
    PrintFlag(allocated(i) && miss(i), "m")
    // PrintFlag(allocated(i) && listening(i), "l")
    PrintFlag(allocated(i) && pending(i), "p")
    XSDebug(false, true.B, " ")
    if (i % 4 == 3 || i == LoadQueueSize - 1) XSDebug(false, true.B, "\n")
  }

}<|MERGE_RESOLUTION|>--- conflicted
+++ resolved
@@ -459,7 +459,6 @@
   val lastCycleFlush = RegNext(io.flush)
   val lastlastCycleFlush = RegNext(lastCycleFlush)
 
-<<<<<<< HEAD
   // S2: select rollback (part1) and generate rollback request
   // rollback check
   // Wb/L1 rollback seq check is done in s2
@@ -521,32 +520,6 @@
   // io.rollback.bits.pc := DontCare
 
   io.rollback.valid := rollbackValidVecChecked.asUInt.orR && !lastCycleFlush && !lastlastCycleFlush
-=======
-  // S2: select rollback and generate rollback request
-  // Note that we use roqIdx - 1.U to flush the load instruction itself.
-  // Thus, here if last cycle's roqIdx equals to this cycle's roqIdx, it still triggers the redirect.
-  val rollbackGen = Wire(Valid(new Redirect))
-  val rollbackReg = Reg(Valid(new Redirect))
-  rollbackGen.valid := rollbackSelected.valid &&
-    (!lastCycleRedirect.valid || !isAfter(rollbackSelected.bits.roqIdx, lastCycleRedirect.bits.roqIdx)) &&
-    !lastCycleFlush
-
-  rollbackGen.bits.roqIdx := rollbackSelected.bits.roqIdx
-  rollbackGen.bits.ftqIdx := rollbackSelected.bits.cf.ftqPtr
-  rollbackGen.bits.ftqOffset := rollbackSelected.bits.cf.ftqOffset
-  rollbackGen.bits.level := RedirectLevel.flush
-  rollbackGen.bits.interrupt := DontCare
-  rollbackGen.bits.cfiUpdate := DontCare
-  rollbackGen.bits.cfiUpdate.target := rollbackSelected.bits.cf.pc
-
-  rollbackReg := rollbackGen
-
-  // S3: fire rollback request
-  io.rollback := rollbackReg
-  io.rollback.valid := rollbackReg.valid &&
-    (!lastCycleRedirect.valid || !isAfter(rollbackReg.bits.roqIdx, lastCycleRedirect.bits.roqIdx)) &&
-    !lastCycleFlush
->>>>>>> 2fa08f0e
 
   when(io.rollback.valid) {
     // XSDebug("Mem rollback: pc %x roqidx %d\n", io.rollback.bits.cfi, io.rollback.bits.roqIdx.asUInt)

--- conflicted
+++ resolved
@@ -105,13 +105,8 @@
   (0 until LoadPipelineWidth).map(i => {
     when(io.loadIn(i).fire()) {
       when(io.loadIn(i).bits.miss) {
-<<<<<<< HEAD
-        XSInfo(io.loadIn(i).valid, "load miss write to lq lqidx %d pc 0x%x vaddr %x paddr %x data %x mask %x forwardData %x forwardMask: %x mmio %x roll %x exc %x\n",
-          io.loadIn(i).bits.uop.lqIdx,
-=======
         XSInfo(io.loadIn(i).valid, "load miss write to lq idx %d pc 0x%x vaddr %x paddr %x data %x mask %x forwardData %x forwardMask: %x mmio %x roll %x exc %x\n",
           io.loadIn(i).bits.uop.lqIdx.asUInt,
->>>>>>> 34317ece
           io.loadIn(i).bits.uop.cf.pc,
           io.loadIn(i).bits.vaddr,
           io.loadIn(i).bits.paddr,
@@ -124,13 +119,8 @@
           io.loadIn(i).bits.uop.cf.exceptionVec.asUInt
           )
         }.otherwise {
-<<<<<<< HEAD
           XSInfo(io.loadIn(i).valid, "load hit write to cbd lqidx %d pc 0x%x vaddr %x paddr %x data %x mask %x forwardData %x forwardMask: %x mmio %x roll %x exc %x\n",
-          io.loadIn(i).bits.uop.lqIdx,
-=======
-          XSInfo(io.loadIn(i).valid, "load hit write to cbd idx %d pc 0x%x vaddr %x paddr %x data %x mask %x forwardData %x forwardMask: %x mmio %x roll %x exc %x\n",
           io.loadIn(i).bits.uop.lqIdx.asUInt,
->>>>>>> 34317ece
           io.loadIn(i).bits.uop.cf.pc,
           io.loadIn(i).bits.vaddr,
           io.loadIn(i).bits.paddr,
@@ -300,14 +290,9 @@
     io.ldout(i).valid := loadWbSelVec(loadWbSel(i))
     when(io.ldout(i).fire()) {
       writebacked(loadWbSel(i)) := true.B
-<<<<<<< HEAD
       XSInfo("load miss write to cbd roqidx %d lqidx %d pc 0x%x paddr %x data %x mmio %x\n",
-        io.ldout(i).bits.uop.roqIdx,
-        io.ldout(i).bits.uop.lqIdx,
-=======
-      XSInfo(io.loadIn(i).valid, "load miss write to cbd idx %d pc 0x%x paddr %x data %x mmio %x\n",
+        io.ldout(i).bits.uop.roqIdx.asUInt,
         io.ldout(i).bits.uop.lqIdx.asUInt,
->>>>>>> 34317ece
         io.ldout(i).bits.uop.cf.pc,
         data(loadWbSel(i)).paddr,
         data(loadWbSel(i)).data,
@@ -419,23 +404,8 @@
       val wbViolationUop = getOldestInTwo(wbViolationVec, io.loadIn.map(_.bits.uop))
       XSDebug(wbViolation, p"${Binary(Cat(wbViolationVec))}, $wbViolationUop\n")
 
-<<<<<<< HEAD
       val rollbackValidVec = Seq(lqViolation, wbViolation)
       val rollbackUopVec = Seq(lqViolationUop, wbViolationUop)
-=======
-      // check if rollback is needed for load in l4
-      val l4ViolationVec = VecInit((0 until LoadPipelineWidth).map(j => {
-        io.forward(j).valid && // L4 valid\
-          isAfter(io.forward(j).uop.roqIdx, io.storeIn(i).bits.uop.roqIdx) &&
-          io.storeIn(i).bits.paddr(PAddrBits - 1, 3) === io.forward(j).paddr(PAddrBits - 1, 3) &&
-          (io.storeIn(i).bits.mask & io.forward(j).mask).orR
-      }))
-      val l4Violation = l4ViolationVec.asUInt().orR()
-      val l4ViolationUop = getOldestInTwo(l4ViolationVec, io.forward.map(_.uop))
-
-      val rollbackValidVec = Seq(lqViolation, wbViolation, l4Violation)
-      val rollbackUopVec = Seq(lqViolationUop, wbViolationUop, l4ViolationUop)
->>>>>>> 34317ece
       rollback(i).valid := Cat(rollbackValidVec).orR
       val mask = getAfterMask(rollbackValidVec, rollbackUopVec)
       val oneAfterZero = mask(1)(0)
@@ -457,15 +427,6 @@
         "need rollback (ld/st wb together) pc %x roqidx %d target %x\n",
         io.storeIn(i).bits.uop.cf.pc, io.storeIn(i).bits.uop.roqIdx.asUInt, wbViolationUop.roqIdx.asUInt
       )
-<<<<<<< HEAD
-
-=======
-      XSDebug(
-        l4Violation,
-        "need rollback (l4 load) pc %x roqidx %d target %x\n",
-        io.storeIn(i).bits.uop.cf.pc, io.storeIn(i).bits.uop.roqIdx.asUInt, l4ViolationUop.roqIdx.asUInt
-      )
->>>>>>> 34317ece
     }.otherwise {
       rollback(i).valid := false.B
     }

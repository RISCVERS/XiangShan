package xiangshan.mem

import chipsalliance.rocketchip.config.Parameters
import chisel3._
import chisel3.util._
import utils._
import xiangshan._
import xiangshan.backend.decode.ImmUnion
import xiangshan.cache._

// Store Pipeline Stage 0
// Generate addr, use addr to query DCache and DTLB
class StoreUnit_S0(implicit p: Parameters) extends XSModule {
  val io = IO(new Bundle() {
    val in = Flipped(Decoupled(new ExuInput))
    val feedbackIdx = Input(UInt(log2Up(SleepQueueSize).W))
    val isFirstIssue = Input(Bool())
    val out = Decoupled(new LsPipelineBundle)
    val dtlbReq = DecoupledIO(new TlbReq)
  })

  // send req to dtlb
  // val saddr = io.in.bits.src1 + SignExt(io.in.bits.uop.ctrl.imm(11,0), VAddrBits)
  val imm12 = WireInit(io.in.bits.uop.ctrl.imm(11,0))
  val saddr_lo = io.in.bits.src1(11,0) + Cat(0.U(1.W), imm12)
  val saddr_hi = Mux(saddr_lo(12),
    Mux(imm12(11), io.in.bits.src1(VAddrBits-1, 12), io.in.bits.src1(VAddrBits-1, 12)+1.U),
    Mux(imm12(11), io.in.bits.src1(VAddrBits-1, 12)+SignExt(1.U, VAddrBits-12), io.in.bits.src1(VAddrBits-1, 12)),
  )
  val saddr = Cat(saddr_hi, saddr_lo(11,0))

  io.dtlbReq.bits.vaddr := saddr
  io.dtlbReq.valid := io.in.valid
  io.dtlbReq.bits.cmd := TlbCmd.write
  io.dtlbReq.bits.roqIdx := io.in.bits.uop.roqIdx
  io.dtlbReq.bits.debug.pc := io.in.bits.uop.cf.pc
  io.dtlbReq.bits.debug.isFirstIssue := io.isFirstIssue

  io.out.bits := DontCare
  io.out.bits.vaddr := saddr

  // Now data use its own io
  // io.out.bits.data := genWdata(io.in.bits.src2, io.in.bits.uop.ctrl.fuOpType(1,0))
  io.out.bits.data := io.in.bits.src2 // FIXME: remove data from pipeline
  io.out.bits.uop := io.in.bits.uop
  io.out.bits.miss := DontCare
  io.out.bits.feedbackIdx := io.feedbackIdx
  io.out.bits.mask := genWmask(io.out.bits.vaddr, io.in.bits.uop.ctrl.fuOpType(1,0))
  io.out.valid := io.in.valid
  io.in.ready := io.out.ready

  // exception check
  val addrAligned = LookupTree(io.in.bits.uop.ctrl.fuOpType(1,0), List(
    "b00".U   -> true.B,              //b
    "b01".U   -> (io.out.bits.vaddr(0) === 0.U),   //h
    "b10".U   -> (io.out.bits.vaddr(1,0) === 0.U), //w
    "b11".U   -> (io.out.bits.vaddr(2,0) === 0.U)  //d
  ))
  io.out.bits.uop.cf.exceptionVec(storeAddrMisaligned) := !addrAligned

  XSPerfAccumulate("addr_spec_success", io.out.fire() && saddr(VAddrBits-1, 12) === io.in.bits.src1(VAddrBits-1, 12))
  XSPerfAccumulate("addr_spec_failed", io.out.fire() && saddr(VAddrBits-1, 12) =/= io.in.bits.src1(VAddrBits-1, 12))
  XSPerfAccumulate("addr_spec_success_once", io.out.fire() && saddr(VAddrBits-1, 12) === io.in.bits.src1(VAddrBits-1, 12) && io.isFirstIssue)
  XSPerfAccumulate("addr_spec_failed_once", io.out.fire() && saddr(VAddrBits-1, 12) =/= io.in.bits.src1(VAddrBits-1, 12) && io.isFirstIssue)
}

// Load Pipeline Stage 1
// TLB resp (send paddr to dcache)
class StoreUnit_S1(implicit p: Parameters) extends XSModule {
  val io = IO(new Bundle() {
    val in = Flipped(Decoupled(new LsPipelineBundle))
    val out = Decoupled(new LsPipelineBundle)
    val lsq = ValidIO(new LsPipelineBundle)
    val dtlbResp = Flipped(DecoupledIO(new TlbResp))
    val rsFeedback = ValidIO(new RSFeedback)
  })

  val s1_paddr = io.dtlbResp.bits.paddr
  val s1_tlb_miss = io.dtlbResp.bits.miss
  val s1_mmio = io.dtlbResp.bits.mmio
  val s1_exception = selectStore(io.out.bits.uop.cf.exceptionVec, false).asUInt.orR

  io.in.ready := true.B

  io.dtlbResp.ready := true.B // TODO: why dtlbResp needs a ready?

  // Send TLB feedback to store issue queue
  io.rsFeedback.valid := io.in.valid
  io.rsFeedback.bits.hit := !s1_tlb_miss
  io.rsFeedback.bits.flushState := io.dtlbResp.bits.ptwBack
<<<<<<< HEAD
  io.rsFeedback.bits.feedbackIdx := io.in.bits.feedbackIdx
=======
  io.rsFeedback.bits.rsIdx := io.in.bits.rsIdx
>>>>>>> 22deac3a
  io.rsFeedback.bits.sourceType := RSFeedbackType.tlbMiss
  XSDebug(io.rsFeedback.valid,
    "S1 Store: tlbHit: %d roqIdx: %d\n",
    io.rsFeedback.bits.hit,
<<<<<<< HEAD
    io.rsFeedback.bits.feedbackIdx
=======
    io.rsFeedback.bits.rsIdx
>>>>>>> 22deac3a
  )


  // get paddr from dtlb, check if rollback is needed
  // writeback store inst to lsq
  io.lsq.valid := io.in.valid && !s1_tlb_miss
  io.lsq.bits := io.in.bits
  io.lsq.bits.paddr := s1_paddr
  io.lsq.bits.miss := false.B
  io.lsq.bits.mmio := s1_mmio && !s1_exception
  io.lsq.bits.uop.cf.exceptionVec(storePageFault) := io.dtlbResp.bits.excp.pf.st
  io.lsq.bits.uop.cf.exceptionVec(storeAccessFault) := io.dtlbResp.bits.excp.af.st

  // mmio inst with exception will be writebacked immediately
  io.out.valid := io.in.valid && (!io.out.bits.mmio || s1_exception) && !s1_tlb_miss
  io.out.bits := io.lsq.bits
}

class StoreUnit_S2(implicit p: Parameters) extends XSModule {
  val io = IO(new Bundle() {
    val in = Flipped(Decoupled(new LsPipelineBundle))
    val out = Decoupled(new LsPipelineBundle)
  })

  io.in.ready := true.B
  io.out.bits := io.in.bits
  io.out.valid := io.in.valid

}

class StoreUnit_S3(implicit p: Parameters) extends XSModule {
  val io = IO(new Bundle() {
    val in = Flipped(Decoupled(new LsPipelineBundle))
    val stout = DecoupledIO(new ExuOutput) // writeback store
  })

  io.in.ready := true.B

  io.stout.valid := io.in.valid
  io.stout.bits.uop := io.in.bits.uop
  io.stout.bits.data := DontCare
  io.stout.bits.redirectValid := false.B
  io.stout.bits.redirect := DontCare
  io.stout.bits.debug.isMMIO := io.in.bits.mmio
  io.stout.bits.debug.paddr := DontCare
  io.stout.bits.debug.isPerfCnt := false.B
  io.stout.bits.fflags := DontCare

}

class StoreUnit(implicit p: Parameters) extends XSModule {
  val io = IO(new Bundle() {
    val stin = Flipped(Decoupled(new ExuInput))
    val redirect = Flipped(ValidIO(new Redirect))
    val flush = Input(Bool())
    val rsFeedback = ValidIO(new RSFeedback)
    val dtlb = new TlbRequestIO()
    val feedbackIdx = Input(UInt(log2Up(SleepQueueSize).W))
    val isFirstIssue = Input(Bool())
    val lsq = ValidIO(new LsPipelineBundle)
    val stout = DecoupledIO(new ExuOutput) // writeback store
  })

  val store_s0 = Module(new StoreUnit_S0)
  val store_s1 = Module(new StoreUnit_S1)
  val store_s2 = Module(new StoreUnit_S2)
  val store_s3 = Module(new StoreUnit_S3)

  store_s0.io.in <> io.stin
  store_s0.io.dtlbReq <> io.dtlb.req
  store_s0.io.feedbackIdx := io.feedbackIdx
  store_s0.io.isFirstIssue := io.isFirstIssue

  PipelineConnect(store_s0.io.out, store_s1.io.in, true.B, store_s0.io.out.bits.uop.roqIdx.needFlush(io.redirect, io.flush))

  store_s1.io.lsq <> io.lsq // send result to sq
  store_s1.io.dtlbResp <> io.dtlb.resp
  store_s1.io.rsFeedback <> io.rsFeedback

  PipelineConnect(store_s1.io.out, store_s2.io.in, true.B, store_s1.io.out.bits.uop.roqIdx.needFlush(io.redirect, io.flush))

  PipelineConnect(store_s2.io.out, store_s3.io.in, true.B, store_s2.io.out.bits.uop.roqIdx.needFlush(io.redirect, io.flush))

  store_s3.io.stout <> io.stout

  private def printPipeLine(pipeline: LsPipelineBundle, cond: Bool, name: String): Unit = {
    XSDebug(cond,
      p"$name" + p" pc ${Hexadecimal(pipeline.uop.cf.pc)} " +
        p"addr ${Hexadecimal(pipeline.vaddr)} -> ${Hexadecimal(pipeline.paddr)} " +
        p"op ${Binary(pipeline.uop.ctrl.fuOpType)} " +
        p"data ${Hexadecimal(pipeline.data)} " +
        p"mask ${Hexadecimal(pipeline.mask)}\n"
    )
  }

  printPipeLine(store_s0.io.out.bits, store_s0.io.out.valid, "S0")
  printPipeLine(store_s1.io.out.bits, store_s1.io.out.valid, "S1")

}<|MERGE_RESOLUTION|>--- conflicted
+++ resolved
@@ -88,20 +88,12 @@
   io.rsFeedback.valid := io.in.valid
   io.rsFeedback.bits.hit := !s1_tlb_miss
   io.rsFeedback.bits.flushState := io.dtlbResp.bits.ptwBack
-<<<<<<< HEAD
   io.rsFeedback.bits.feedbackIdx := io.in.bits.feedbackIdx
-=======
-  io.rsFeedback.bits.rsIdx := io.in.bits.rsIdx
->>>>>>> 22deac3a
   io.rsFeedback.bits.sourceType := RSFeedbackType.tlbMiss
   XSDebug(io.rsFeedback.valid,
     "S1 Store: tlbHit: %d roqIdx: %d\n",
     io.rsFeedback.bits.hit,
-<<<<<<< HEAD
     io.rsFeedback.bits.feedbackIdx
-=======
-    io.rsFeedback.bits.rsIdx
->>>>>>> 22deac3a
   )
 
 

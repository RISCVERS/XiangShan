--- conflicted
+++ resolved
@@ -33,7 +33,7 @@
   // val s0_mask = genWmask(s0_vaddr, s0_uop.ctrl.fuOpType(1,0))
   val imm12 = WireInit(s0_uop.ctrl.imm(11,0))
   val s0_vaddr_lo = io.in.bits.src1(11,0) + Cat(0.U(1.W), imm12)
-  val s0_vaddr_hi = Mux(s0_vaddr_lo(12), 
+  val s0_vaddr_hi = Mux(s0_vaddr_lo(12),
     Mux(imm12(11), io.in.bits.src1(VAddrBits-1, 12), io.in.bits.src1(VAddrBits-1, 12)+1.U),
     Mux(imm12(11), io.in.bits.src1(VAddrBits-1, 12)+SignExt(1.U, VAddrBits-12), io.in.bits.src1(VAddrBits-1, 12)),
   )
@@ -225,7 +225,7 @@
   // Such inst will be writebacked from load queue.
   io.dataForwarded := s2_cache_miss && fullForward && !s2_exception
   // io.out.bits.forwardX will be send to lq
-  io.out.bits.forwardMask := forwardMask 
+  io.out.bits.forwardMask := forwardMask
   // data retbrived from dcache is also included in io.out.bits.forwardData
   io.out.bits.forwardData := rdataVec
 
@@ -285,16 +285,13 @@
   val sqIdxMaskReg = RegNext(UIntToMask(load_s0.io.in.bits.uop.sqIdx.value, StoreQueueSize))
   io.lsq.forward.sqIdxMask := sqIdxMaskReg
 
-<<<<<<< HEAD
-  // use s2_hit_way to select data received in s1
-  load_s2.io.dcacheResp.bits.data := Mux1H(RegNext(io.dcache.s1_hit_way), RegNext(io.dcache.s1_data))
-  assert(load_s2.io.dcacheResp.bits.data === io.dcache.resp.bits.data)
+  // // use s2_hit_way to select data received in s1
+  // load_s2.io.dcacheResp.bits.data := Mux1H(RegNext(io.dcache.s1_hit_way), RegNext(io.dcache.s1_data))
+  // assert(load_s2.io.dcacheResp.bits.data === io.dcache.resp.bits.data)
 
   io.fastUop.valid := io.dcache.s1_hit_way.orR && load_s1.io.in.valid
   io.fastUop.bits := load_s1.io.out.bits.uop
 
-=======
->>>>>>> 5ca23d33
   XSDebug(load_s0.io.out.valid,
     p"S0: pc ${Hexadecimal(load_s0.io.out.bits.uop.cf.pc)}, lId ${Hexadecimal(load_s0.io.out.bits.uop.lqIdx.asUInt)}, " +
     p"vaddr ${Hexadecimal(load_s0.io.out.bits.vaddr)}, mask ${Hexadecimal(load_s0.io.out.bits.mask)}\n")

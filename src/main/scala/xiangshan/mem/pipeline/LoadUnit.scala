--- conflicted
+++ resolved
@@ -208,13 +208,7 @@
   ))
   val rdataPartialLoad = rdataHelper(s2_uop, rdataSel)
 
-<<<<<<< HEAD
-  io.out.valid := io.in.valid && !s2_tlb_miss && (!s2_cache_replay || s2_mmio)
-=======
-  // TODO: ECC check
-
   io.out.valid := io.in.valid && !s2_tlb_miss && (!s2_cache_replay || s2_mmio || s2_exception)
->>>>>>> eb9add3c
   // Inst will be canceled in store queue / lsq,
   // so we do not need to care about flush in load / store unit's out.valid
   io.out.bits := io.in.bits

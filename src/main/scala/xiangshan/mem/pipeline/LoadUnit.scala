--- conflicted
+++ resolved
@@ -181,11 +181,7 @@
   // feedback tlb result to RS
   io.rsFeedback.valid := io.in.valid
   io.rsFeedback.bits.hit := !s2_tlb_miss && (!s2_cache_replay || s2_mmio || s2_exception) && !s2_data_invalid
-<<<<<<< HEAD
   io.rsFeedback.bits.feedbackIdx := io.in.bits.feedbackIdx
-=======
-  io.rsFeedback.bits.rsIdx := io.in.bits.rsIdx
->>>>>>> 22deac3a
   io.rsFeedback.bits.flushState := io.in.bits.ptwBack
   io.rsFeedback.bits.sourceType := Mux(s2_tlb_miss, RSFeedbackType.tlbMiss, 
     Mux(io.lsq.dataInvalid,
@@ -279,11 +275,7 @@
     val redirect = Flipped(ValidIO(new Redirect))
     val flush = Input(Bool())
     val rsFeedback = ValidIO(new RSFeedback)
-<<<<<<< HEAD
     val feedbackIdx = Input(UInt(log2Up(SleepQueueSize).W))
-=======
-    val rsIdx = Input(UInt(log2Up(IssQueSize).W))
->>>>>>> 22deac3a
     val isFirstIssue = Input(Bool())
     val dcache = new DCacheLoadIO
     val dtlb = new TlbRequestIO()

--- conflicted
+++ resolved
@@ -123,17 +123,6 @@
   val debug_btb_cycle = if (EnableBPUTimeRecord) UInt(64.W) else UInt(0.W)
   val debug_tage_cycle = if (EnableBPUTimeRecord) UInt(64.W) else UInt(0.W)
 
-<<<<<<< HEAD
-  val brIdx = if (UseOracleBP) UInt(64.W) else UInt(0.W)
-
-  def apply(histPtr: UInt, tageMeta: TageMeta, rasSp: UInt, rasTopCtr: UInt) = {
-    this.histPtr := histPtr
-    this.tageMeta := tageMeta
-    this.rasSp := rasSp
-    this.rasTopCtr := rasTopCtr
-    this.asUInt
-  }
-=======
   val predictor = if (BPUDebug) UInt(log2Up(4).W) else UInt(0.W) // Mark which component this prediction comes from {ubtb, btb, tage, loopPredictor}
 
   val ubtbHit = if (BPUDebug) UInt(1.W) else UInt(0.W)
@@ -151,7 +140,6 @@
   //   this.rasTopCtr := rasTopCtr
   //   this.asUInt
   // }
->>>>>>> e8dd4ab8
   def size = 0.U.asTypeOf(this).getWidth
 
   def fromUInt(x: UInt) = x.asTypeOf(this)

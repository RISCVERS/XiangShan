package xiangshan

import chisel3._
import chisel3.util._
import xiangshan.backend.roq.RoqPtr
<<<<<<< HEAD
import xiangshan.backend.decode.{ImmUnion, XDecode}
=======
import xiangshan.backend.decode.{ImmUnion, WaitTableParameters, XDecode}
>>>>>>> 672098b7
import xiangshan.mem.{LqPtr, SqPtr}
import xiangshan.frontend.PreDecodeInfoForDebug
import xiangshan.frontend.PreDecodeInfo
import xiangshan.frontend.HasBPUParameter
import xiangshan.frontend.PreDecodeInfo
import xiangshan.frontend.HasTageParameter
import xiangshan.frontend.HasSCParameter
import xiangshan.frontend.HasIFUConst
import xiangshan.frontend.GlobalHistory
import xiangshan.frontend.RASEntry
import xiangshan.frontend.BPUCtrl
import utils._

import scala.math.max
import Chisel.experimental.chiselName
import chipsalliance.rocketchip.config.Parameters
import xiangshan.backend.ftq.FtqPtr

// Fetch FetchWidth x 32-bit insts from Icache
<<<<<<< HEAD
class FetchPacket extends XSBundle {
=======
class FetchPacket(implicit p: Parameters) extends XSBundle with WaitTableParameters {
>>>>>>> 672098b7
  val instrs = Vec(PredictWidth, UInt(32.W))
  val mask = UInt(PredictWidth.W)
  val pdmask = UInt(PredictWidth.W)
  // val pc = UInt(VAddrBits.W)
  val pc = Vec(PredictWidth, UInt(VAddrBits.W))
  val foldpc = Vec(PredictWidth, UInt(MemPredPCWidth.W))
  val pd = Vec(PredictWidth, new PreDecodeInfo)
  val ipf = Bool()
  val acf = Bool()
  val crossPageIPFFix = Bool()
  val pred_taken = UInt(PredictWidth.W)
  val ftqPtr = new FtqPtr
}

class ValidUndirectioned[T <: Data](gen: T) extends Bundle {
  val valid = Bool()
  val bits = gen.cloneType.asInstanceOf[T]

  override def cloneType = new ValidUndirectioned(gen).asInstanceOf[this.type]
}

object ValidUndirectioned {
  def apply[T <: Data](gen: T) = {
    new ValidUndirectioned[T](gen)
  }
}

class SCMeta(val useSC: Boolean)(implicit p: Parameters) extends XSBundle with HasSCParameter {
  val tageTaken = if (useSC) Bool() else UInt(0.W)
  val scUsed = if (useSC) Bool() else UInt(0.W)
  val scPred = if (useSC) Bool() else UInt(0.W)
  // Suppose ctrbits of all tables are identical
  val ctrs = if (useSC) Vec(SCNTables, SInt(SCCtrBits.W)) else Vec(SCNTables, SInt(0.W))
}

class TageMeta(implicit p: Parameters) extends XSBundle with HasTageParameter {
  val provider = ValidUndirectioned(UInt(log2Ceil(TageNTables).W))
  val altDiffers = Bool()
  val providerU = UInt(2.W)
  val providerCtr = UInt(3.W)
  val allocate = ValidUndirectioned(UInt(log2Ceil(TageNTables).W))
  val taken = Bool()
  val scMeta = new SCMeta(EnableSC)
}

@chiselName
class BranchPrediction(implicit p: Parameters) extends XSBundle with HasIFUConst {
  // val redirect = Bool()
  val takens = UInt(PredictWidth.W)
  // val jmpIdx = UInt(log2Up(PredictWidth).W)
  val brMask = UInt(PredictWidth.W)
  val jalMask = UInt(PredictWidth.W)
  val targets = Vec(PredictWidth, UInt(VAddrBits.W))

  // half RVI could only start at the end of a packet
  val hasHalfRVI = Bool()

  def brNotTakens = (~takens & brMask)

  def sawNotTakenBr = VecInit((0 until PredictWidth).map(i =>
    (if (i == 0) false.B else ParallelORR(brNotTakens(i - 1, 0)))))

  // if not taken before the half RVI inst
  def saveHalfRVI = hasHalfRVI && !(ParallelORR(takens(PredictWidth - 2, 0)))

  // could get PredictWidth-1 when only the first bank is valid
  def jmpIdx = ParallelPriorityEncoder(takens)

  // only used when taken
  def target = {
    val generator = new PriorityMuxGenerator[UInt]
    generator.register(takens.asBools, targets, List.fill(PredictWidth)(None))
    generator()
  }

  def taken = ParallelORR(takens)

  def takenOnBr = taken && ParallelPriorityMux(takens, brMask.asBools)

  def hasNotTakenBrs = Mux(taken, ParallelPriorityMux(takens, sawNotTakenBr), ParallelORR(brNotTakens))
}

class PredictorAnswer(implicit p: Parameters) extends XSBundle {
  val hit    = if (!env.FPGAPlatform) Bool() else UInt(0.W)
  val taken  = if (!env.FPGAPlatform) Bool() else UInt(0.W)
  val target = if (!env.FPGAPlatform) UInt(VAddrBits.W) else UInt(0.W)
}

class BpuMeta(implicit p: Parameters) extends XSBundle with HasBPUParameter {
  val btbWriteWay = UInt(log2Up(BtbWays).W)
  val btbHit = Bool()
  val bimCtr = UInt(2.W)
  val tageMeta = new TageMeta
  // for global history

  val debug_ubtb_cycle = if (EnableBPUTimeRecord) UInt(64.W) else UInt(0.W)
  val debug_btb_cycle = if (EnableBPUTimeRecord) UInt(64.W) else UInt(0.W)
  val debug_tage_cycle = if (EnableBPUTimeRecord) UInt(64.W) else UInt(0.W)

  val predictor = if (BPUDebug) UInt(log2Up(4).W) else UInt(0.W) // Mark which component this prediction comes from {ubtb, btb, tage, loopPredictor}

  val ubtbHit = if (BPUDebug) UInt(1.W) else UInt(0.W)

  val ubtbAns = new PredictorAnswer
  val btbAns = new PredictorAnswer
  val tageAns = new PredictorAnswer
  val rasAns = new PredictorAnswer
  val loopAns = new PredictorAnswer

  // def apply(histPtr: UInt, tageMeta: TageMeta, rasSp: UInt, rasTopCtr: UInt) = {
  //   this.histPtr := histPtr
  //   this.tageMeta := tageMeta
  //   this.rasSp := rasSp
  //   this.rasTopCtr := rasTopCtr
  //   this.asUInt
  // }
  def size = 0.U.asTypeOf(this).getWidth

  def fromUInt(x: UInt) = x.asTypeOf(this)
}

class Predecode(implicit p: Parameters) extends XSBundle with HasIFUConst {
  val hasLastHalfRVI = Bool()
  val mask = UInt(PredictWidth.W)
  val lastHalf = Bool()
  val pd = Vec(PredictWidth, (new PreDecodeInfo))
}

class CfiUpdateInfo(implicit p: Parameters) extends XSBundle with HasBPUParameter {
  // from backend
  val pc = UInt(VAddrBits.W)
  // frontend -> backend -> frontend
  val pd = new PreDecodeInfo
  val rasSp = UInt(log2Up(RasSize).W)
  val rasEntry = new RASEntry
  val hist = new GlobalHistory
  val predHist = new GlobalHistory
  val specCnt = Vec(PredictWidth, UInt(10.W))
  // need pipeline update
  val sawNotTakenBranch = Bool()
  val predTaken = Bool()
  val target = UInt(VAddrBits.W)
  val taken = Bool()
  val isMisPred = Bool()
}

// Dequeue DecodeWidth insts from Ibuffer
<<<<<<< HEAD
class CtrlFlow extends XSBundle  {
=======
class CtrlFlow(implicit p: Parameters) extends XSBundle with WaitTableParameters {
>>>>>>> 672098b7
  val instr = UInt(32.W)
  val pc = UInt(VAddrBits.W)
  val foldpc = UInt(MemPredPCWidth.W)
  val exceptionVec = ExceptionVec()
  val intrVec = Vec(12, Bool())
  val pd = new PreDecodeInfo
  val pred_taken = Bool()
  val crossPageIPFFix = Bool()
  val storeSetHit = Bool() // inst has been allocated an store set
  val loadWaitBit = Bool() // load inst should not be executed until all former store addr calcuated
  val ssid = UInt(SSIDWidth.W)
  val ftqPtr = new FtqPtr
  val ftqOffset = UInt(log2Up(PredictWidth).W)
}

class FtqEntry(implicit p: Parameters) extends XSBundle {
  // fetch pc, pc of each inst could be generated by concatenation
  val ftqPC = UInt(VAddrBits.W)
  val lastPacketPC = ValidUndirectioned(UInt(VAddrBits.W))
  // prediction metas
  val hist = new GlobalHistory
  val predHist = new GlobalHistory
  val rasSp = UInt(log2Ceil(RasSize).W)
  val rasTop = new RASEntry()
  val specCnt = Vec(PredictWidth, UInt(10.W))
  val metas = Vec(PredictWidth, new BpuMeta)

  val cfiIsCall, cfiIsRet, cfiIsJalr, cfiIsRVC = Bool()
  val rvc_mask = Vec(PredictWidth, Bool())
  val br_mask = Vec(PredictWidth, Bool())
  val cfiIndex = ValidUndirectioned(UInt(log2Up(PredictWidth).W))
  val valids = Vec(PredictWidth, Bool())

  // backend update
  val mispred = Vec(PredictWidth, Bool())
  val target = UInt(VAddrBits.W)

  // For perf counters
  val pd = Vec(PredictWidth, new PreDecodeInfoForDebug(!env.FPGAPlatform))

  def takens = VecInit((0 until PredictWidth).map(i => cfiIndex.valid && cfiIndex.bits === i.U))
  def hasLastPrev = lastPacketPC.valid

  override def toPrintable: Printable = {
    p"ftqPC: ${Hexadecimal(ftqPC)} lastPacketPC: ${Hexadecimal(lastPacketPC.bits)} hasLastPrev:$hasLastPrev " +
      p"rasSp:$rasSp specCnt:$specCnt brmask:${Binary(Cat(br_mask))} rvcmask:${Binary(Cat(rvc_mask))} " +
      p"valids:${Binary(valids.asUInt())} cfi valid: ${cfiIndex.valid} " +
      p"cfi index: ${cfiIndex.bits} isCall:$cfiIsCall isRet:$cfiIsRet isJalr:$cfiIsJalr, isRvc:$cfiIsRVC " +
      p"mispred:${Binary(Cat(mispred))} target:${Hexadecimal(target)}\n"
  }

}


class FPUCtrlSignals(implicit p: Parameters) extends XSBundle {
  val isAddSub = Bool() // swap23
  val typeTagIn = UInt(2.W)
  val typeTagOut = UInt(2.W)
  val fromInt = Bool()
  val wflags = Bool()
  val fpWen = Bool()
  val fmaCmd = UInt(2.W)
  val div = Bool()
  val sqrt = Bool()
  val fcvt = Bool()
  val typ = UInt(2.W)
  val fmt = UInt(2.W)
  val ren3 = Bool() //TODO: remove SrcType.fp
  val rm = UInt(3.W)
}

// Decode DecodeWidth insts at Decode Stage
class CtrlSignals(implicit p: Parameters) extends XSBundle {
  val src1Type, src2Type, src3Type = SrcType()
  val lsrc1, lsrc2, lsrc3 = UInt(5.W)
  val ldest = UInt(5.W)
  val fuType = FuType()
  val fuOpType = FuOpType()
  val rfWen = Bool()
  val fpWen = Bool()
  val isXSTrap = Bool()
  val noSpecExec = Bool() // wait forward
  val blockBackward = Bool() // block backward
  val flushPipe = Bool() // This inst will flush all the pipe when commit, like exception but can commit
  val isRVF = Bool()
  val selImm = SelImm()
  val imm = UInt(ImmUnion.maxLen.W)
  val commitType = CommitType()
  val fpu = new FPUCtrlSignals
  val isMove = Bool()

  def decode(inst: UInt, table: Iterable[(BitPat, List[BitPat])]) = {
    val decoder = freechips.rocketchip.rocket.DecodeLogic(inst, XDecode.decodeDefault, table)
    val signals =
      Seq(src1Type, src2Type, src3Type, fuType, fuOpType, rfWen, fpWen,
        isXSTrap, noSpecExec, blockBackward, flushPipe, isRVF, selImm)
    signals zip decoder map { case (s, d) => s := d }
    commitType := DontCare
    this
  }
}

class CfCtrl(implicit p: Parameters) extends XSBundle {
  val cf = new CtrlFlow
  val ctrl = new CtrlSignals
}

class PerfDebugInfo(implicit p: Parameters) extends XSBundle {
  val src1MoveElim = Bool()
  val src2MoveElim = Bool()
  // val fetchTime = UInt(64.W)
  val renameTime = UInt(64.W)
  val dispatchTime = UInt(64.W)
  val issueTime = UInt(64.W)
  val writebackTime = UInt(64.W)
  // val commitTime = UInt(64.W)
}

// Separate LSQ
class LSIdx(implicit p: Parameters) extends XSBundle {
  val lqIdx = new LqPtr
  val sqIdx = new SqPtr
}

// CfCtrl -> MicroOp at Rename Stage
class MicroOp(implicit p: Parameters) extends CfCtrl {
  val psrc1, psrc2, psrc3, pdest, old_pdest = UInt(PhyRegIdxWidth.W)
  val src1State, src2State, src3State = SrcState()
  val roqIdx = new RoqPtr
  val lqIdx = new LqPtr
  val sqIdx = new SqPtr
  val diffTestDebugLrScValid = Bool()
  val debugInfo = new PerfDebugInfo
  def needRfRPort(index: Int, rfType: Int) : Bool = {
    (index, rfType) match {
      case (0, 0) => ctrl.src1Type === SrcType.reg && ctrl.lsrc1 =/= 0.U && src1State === SrcState.rdy
      case (1, 0) => ctrl.src2Type === SrcType.reg && ctrl.lsrc2 =/= 0.U && src1State === SrcState.rdy
      case (0, 1) => ctrl.src1Type === SrcType.fp && src1State === SrcState.rdy
      case (1, 1) => ctrl.src2Type === SrcType.fp && src1State === SrcState.rdy
      case (2, 1) => ctrl.src3Type === SrcType.fp && src1State === SrcState.rdy
      case _ => false.B
    }
  }
}

<<<<<<< HEAD
class MicroOpRbExt extends XSBundle {
  val uop = new MicroOp
  val flag = UInt(1.W)
}

class Redirect extends XSBundle {
=======
class Redirect(implicit p: Parameters) extends XSBundle {
>>>>>>> 672098b7
  val roqIdx = new RoqPtr
  val ftqIdx = new FtqPtr
  val ftqOffset = UInt(log2Up(PredictWidth).W)
  val level = RedirectLevel()
  val interrupt = Bool()
  val cfiUpdate = new CfiUpdateInfo

  val stFtqIdx = new FtqPtr // for load violation predict
  val stFtqOffset = UInt(log2Up(PredictWidth).W)

  // def isUnconditional() = RedirectLevel.isUnconditional(level)
  def flushItself() = RedirectLevel.flushItself(level)
  // def isException() = RedirectLevel.isException(level)
}

class Dp1ToDp2IO(implicit p: Parameters) extends XSBundle {
  val intDqToDp2 = Vec(dpParams.IntDqDeqWidth, DecoupledIO(new MicroOp))
  val fpDqToDp2 = Vec(dpParams.FpDqDeqWidth, DecoupledIO(new MicroOp))
  val lsDqToDp2 = Vec(dpParams.LsDqDeqWidth, DecoupledIO(new MicroOp))
}

class ReplayPregReq(implicit p: Parameters) extends XSBundle {
  // NOTE: set isInt and isFp both to 'false' when invalid
  val isInt = Bool()
  val isFp = Bool()
  val preg = UInt(PhyRegIdxWidth.W)
}

class DebugBundle(implicit p: Parameters) extends XSBundle {
  val isMMIO = Bool()
  val isPerfCnt = Bool()
  val paddr = UInt(PAddrBits.W)
}

class ExuInput(implicit p: Parameters) extends XSBundle {
  val uop = new MicroOp
  val src1, src2, src3 = UInt((XLEN + 1).W)
}

class ExuOutput(implicit p: Parameters) extends XSBundle {
  val uop = new MicroOp
  val data = UInt((XLEN + 1).W)
  val fflags = UInt(5.W)
  val redirectValid = Bool()
  val redirect = new Redirect
  val debug = new DebugBundle
}

class ExternalInterruptIO(implicit p: Parameters) extends XSBundle {
  val mtip = Input(Bool())
  val msip = Input(Bool())
  val meip = Input(Bool())
}

class CSRSpecialIO(implicit p: Parameters) extends XSBundle {
  val exception = Flipped(ValidIO(new MicroOp))
  val isInterrupt = Input(Bool())
  val memExceptionVAddr = Input(UInt(VAddrBits.W))
  val trapTarget = Output(UInt(VAddrBits.W))
  val externalInterrupt = new ExternalInterruptIO
  val interrupt = Output(Bool())
}

class ExceptionInfo(implicit p: Parameters) extends XSBundle {
  val uop = new MicroOp
  val isInterrupt = Bool()
}

class RoqCommitInfo(implicit p: Parameters) extends XSBundle {
  val ldest = UInt(5.W)
  val rfWen = Bool()
  val fpWen = Bool()
  val wflags = Bool()
  val commitType = CommitType()
  val pdest = UInt(PhyRegIdxWidth.W)
  val old_pdest = UInt(PhyRegIdxWidth.W)
  val ftqIdx = new FtqPtr
  val ftqOffset = UInt(log2Up(PredictWidth).W)

  // these should be optimized for synthesis verilog
  val pc = UInt(VAddrBits.W)
}

class RoqCommitIO(implicit p: Parameters) extends XSBundle {
  val isWalk = Output(Bool())
  val valid = Vec(CommitWidth, Output(Bool()))
  val info = Vec(CommitWidth, Output(new RoqCommitInfo))

  def hasWalkInstr = isWalk && valid.asUInt.orR

  def hasCommitInstr = !isWalk && valid.asUInt.orR
}

class TlbFeedback(implicit p: Parameters) extends XSBundle {
  val rsIdx = UInt(log2Up(IssQueSize).W)
  val hit = Bool()
  val flushState = Bool()
}

class RSFeedback(implicit p: Parameters) extends TlbFeedback

class FrontendToBackendIO(implicit p: Parameters) extends XSBundle {
  // to backend end
  val cfVec = Vec(DecodeWidth, DecoupledIO(new CtrlFlow))
  val fetchInfo = DecoupledIO(new FtqEntry)
  // from backend
  val redirect_cfiUpdate = Flipped(ValidIO(new Redirect))
  val commit_cfiUpdate = Flipped(ValidIO(new FtqEntry))
  val ftqEnqPtr = Input(new FtqPtr)
  val ftqLeftOne = Input(Bool())
}

class TlbCsrBundle(implicit p: Parameters) extends XSBundle {
  val satp = new Bundle {
    val mode = UInt(4.W) // TODO: may change number to parameter
    val asid = UInt(16.W)
    val ppn = UInt(44.W) // just use PAddrBits - 3 - vpnnLen
  }
  val priv = new Bundle {
    val mxr = Bool()
    val sum = Bool()
    val imode = UInt(2.W)
    val dmode = UInt(2.W)
  }

  override def toPrintable: Printable = {
    p"Satp mode:0x${Hexadecimal(satp.mode)} asid:0x${Hexadecimal(satp.asid)} ppn:0x${Hexadecimal(satp.ppn)} " +
      p"Priv mxr:${priv.mxr} sum:${priv.sum} imode:${priv.imode} dmode:${priv.dmode}"
  }
}

class SfenceBundle(implicit p: Parameters) extends XSBundle {
  val valid = Bool()
  val bits = new Bundle {
    val rs1 = Bool()
    val rs2 = Bool()
    val addr = UInt(VAddrBits.W)
  }

  override def toPrintable: Printable = {
    p"valid:0x${Hexadecimal(valid)} rs1:${bits.rs1} rs2:${bits.rs2} addr:${Hexadecimal(bits.addr)}"
  }
}

<<<<<<< HEAD
// Bundle for load violation predictor updating
class MemPredUpdateReq extends XSBundle  {
=======
class WaitTableUpdateReq(implicit p: Parameters) extends XSBundle with WaitTableParameters {
>>>>>>> 672098b7
  val valid = Bool()

  // wait table update
  val waddr = UInt(MemPredPCWidth.W)
  val wdata = Bool() // true.B by default

  // store set update
  // by default, ldpc/stpc should be xor folded
  val ldpc = UInt(MemPredPCWidth.W)
  val stpc = UInt(MemPredPCWidth.W)
}

class PerfInfoIO extends Bundle {
  val clean = Input(Bool())
  val dump = Input(Bool())
}

class CustomCSRCtrlIO(implicit p: Parameters) extends XSBundle {
  // Prefetcher
  val l1plus_pf_enable = Output(Bool())
  val l2_pf_enable = Output(Bool())
  // Labeled XiangShan
  val dsid = Output(UInt(8.W)) // TODO: DsidWidth as parameter
  // Load violation predictor
  val lvpred_disable = Output(Bool())
  val no_spec_load = Output(Bool())
  val waittable_timeout = Output(UInt(5.W))
  // Branch predictor
  val bp_ctrl = Output(new BPUCtrl)
  // Memory Block
  val sbuffer_threshold = Output(UInt(4.W))
  // Rename
  val move_elim_enable = Output(Bool())
}<|MERGE_RESOLUTION|>--- conflicted
+++ resolved
@@ -3,11 +3,7 @@
 import chisel3._
 import chisel3.util._
 import xiangshan.backend.roq.RoqPtr
-<<<<<<< HEAD
 import xiangshan.backend.decode.{ImmUnion, XDecode}
-=======
-import xiangshan.backend.decode.{ImmUnion, WaitTableParameters, XDecode}
->>>>>>> 672098b7
 import xiangshan.mem.{LqPtr, SqPtr}
 import xiangshan.frontend.PreDecodeInfoForDebug
 import xiangshan.frontend.PreDecodeInfo
@@ -27,11 +23,7 @@
 import xiangshan.backend.ftq.FtqPtr
 
 // Fetch FetchWidth x 32-bit insts from Icache
-<<<<<<< HEAD
-class FetchPacket extends XSBundle {
-=======
-class FetchPacket(implicit p: Parameters) extends XSBundle with WaitTableParameters {
->>>>>>> 672098b7
+class FetchPacket(implicit p: Parameters) extends XSBundle {
   val instrs = Vec(PredictWidth, UInt(32.W))
   val mask = UInt(PredictWidth.W)
   val pdmask = UInt(PredictWidth.W)
@@ -179,11 +171,7 @@
 }
 
 // Dequeue DecodeWidth insts from Ibuffer
-<<<<<<< HEAD
-class CtrlFlow extends XSBundle  {
-=======
-class CtrlFlow(implicit p: Parameters) extends XSBundle with WaitTableParameters {
->>>>>>> 672098b7
+class CtrlFlow(implicit p: Parameters) extends XSBundle {
   val instr = UInt(32.W)
   val pc = UInt(VAddrBits.W)
   val foldpc = UInt(MemPredPCWidth.W)
@@ -329,16 +317,12 @@
   }
 }
 
-<<<<<<< HEAD
-class MicroOpRbExt extends XSBundle {
+class MicroOpRbExt(implicit p: Parameters) extends XSBundle {
   val uop = new MicroOp
   val flag = UInt(1.W)
 }
 
-class Redirect extends XSBundle {
-=======
 class Redirect(implicit p: Parameters) extends XSBundle {
->>>>>>> 672098b7
   val roqIdx = new RoqPtr
   val ftqIdx = new FtqPtr
   val ftqOffset = UInt(log2Up(PredictWidth).W)
@@ -483,12 +467,8 @@
   }
 }
 
-<<<<<<< HEAD
 // Bundle for load violation predictor updating
-class MemPredUpdateReq extends XSBundle  {
-=======
-class WaitTableUpdateReq(implicit p: Parameters) extends XSBundle with WaitTableParameters {
->>>>>>> 672098b7
+class MemPredUpdateReq(implicit p: Parameters) extends XSBundle  {
   val valid = Bool()
 
   // wait table update
